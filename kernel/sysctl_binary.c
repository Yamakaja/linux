--- conflicted
+++ resolved
@@ -1124,10 +1124,7 @@
 	if (oldval && oldlen) {
 		char buf[UUID_STRING_LEN + 1];
 		uuid_t uuid;
-<<<<<<< HEAD
-=======
 		loff_t pos = 0;
->>>>>>> bb176f67
 
 		result = kernel_read(file, buf, sizeof(buf) - 1, &pos);
 		if (result < 0)
