--- conflicted
+++ resolved
@@ -42,10 +42,7 @@
 #include <linux/printk.h>
 #include <linux/userfaultfd_k.h>
 #include <linux/moduleparam.h>
-<<<<<<< HEAD
-=======
 #include <linux/pkeys.h>
->>>>>>> 0d47638f
 
 #include <asm/uaccess.h>
 #include <asm/cacheflush.h>
@@ -2895,12 +2892,7 @@
 	if (is_data_mapping(flags) &&
 	    mm->data_vm + npages > rlimit(RLIMIT_DATA) >> PAGE_SHIFT) {
 		if (ignore_rlimit_data)
-<<<<<<< HEAD
 			pr_warn_once("%s (%d): VmData %lu exceed data ulimit %lu. Will be forbidden soon.\n",
-=======
-			pr_warn_once("%s (%d): VmData %lu exceed data ulimit "
-				     "%lu. Will be forbidden soon.\n",
->>>>>>> 0d47638f
 				     current->comm, current->pid,
 				     (mm->data_vm + npages) << PAGE_SHIFT,
 				     rlimit(RLIMIT_DATA));
