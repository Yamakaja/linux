--- conflicted
+++ resolved
@@ -358,16 +358,6 @@
 #define SYNC_FILE_RANGE_WRITE		2
 #define SYNC_FILE_RANGE_WAIT_AFTER	4
 
-<<<<<<< HEAD
-/* flags for preadv2/pwritev2: */
-#define RWF_HIPRI			0x00000001 /* high priority request, poll if possible */
-#define RWF_DSYNC			0x00000002 /* per-IO O_DSYNC */
-#define RWF_SYNC			0x00000004 /* per-IO O_SYNC */
-#define RWF_NOWAIT			0x00000008 /* per-IO, return -EAGAIN if operation would block */
-
-#define RWF_SUPPORTED			(RWF_HIPRI | RWF_DSYNC | RWF_SYNC |\
-					 RWF_NOWAIT)
-=======
 /*
  * Flags for preadv2/pwritev2:
  */
@@ -388,6 +378,5 @@
 
 /* mask of flags supported by the kernel */
 #define RWF_SUPPORTED	(RWF_HIPRI | RWF_DSYNC | RWF_SYNC | RWF_NOWAIT)
->>>>>>> bb176f67
 
 #endif /* _UAPI_LINUX_FS_H */