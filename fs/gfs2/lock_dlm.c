--- conflicted
+++ resolved
@@ -30,14 +30,10 @@
 
 	switch (gl->gl_lksb.sb_status) {
 	case -DLM_EUNLOCK: /* Unlocked, so glock can be freed */
-<<<<<<< HEAD
-		kmem_cache_free(gfs2_glock_cachep, gl);
-=======
 		if (gl->gl_ops->go_flags & GLOF_ASPACE)
 			kmem_cache_free(gfs2_glock_aspace_cachep, gl);
 		else
 			kmem_cache_free(gfs2_glock_cachep, gl);
->>>>>>> 57d54889
 		if (atomic_dec_and_test(&sdp->sd_glock_disposal))
 			wake_up(&sdp->sd_glock_wait);
 		return;
