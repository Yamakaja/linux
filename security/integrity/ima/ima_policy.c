--- conflicted
+++ resolved
@@ -45,12 +45,8 @@
 	enum ima_hooks func;
 	int mask;
 	unsigned long fsmagic;
-<<<<<<< HEAD
 	kuid_t uid;
-=======
-	uid_t uid;
-	uid_t fowner;
->>>>>>> bf530834
+	kuid_t fowner;
 	struct {
 		void *rule;	/* LSM file metadata specific */
 		int type;	/* audit type */
@@ -97,7 +93,7 @@
 	{.action = DONT_APPRAISE,.fsmagic = SECURITYFS_MAGIC,.flags = IMA_FSMAGIC},
 	{.action = DONT_APPRAISE,.fsmagic = SELINUX_MAGIC,.flags = IMA_FSMAGIC},
 	{.action = DONT_APPRAISE,.fsmagic = CGROUP_SUPER_MAGIC,.flags = IMA_FSMAGIC},
-	{.action = APPRAISE,.fowner = 0,.flags = IMA_FOWNER},
+	{.action = APPRAISE,.fowner = GLOBAL_ROOT_UID,.flags = IMA_FOWNER},
 };
 
 static LIST_HEAD(ima_default_rules);
@@ -147,7 +143,7 @@
 		return false;
 	if ((rule->flags & IMA_UID) && !uid_eq(rule->uid, cred->uid))
 		return false;
-	if ((rule->flags & IMA_FOWNER) && rule->fowner != inode->i_uid)
+	if ((rule->flags & IMA_FOWNER) && !uid_eq(rule->fowner, inode->i_uid))
 		return false;
 	for (i = 0; i < MAX_LSM_RULES; i++) {
 		int rc = 0;
@@ -340,12 +336,8 @@
 
 	ab = audit_log_start(NULL, GFP_KERNEL, AUDIT_INTEGRITY_RULE);
 
-<<<<<<< HEAD
 	entry->uid = INVALID_UID;
-=======
-	entry->uid = -1;
-	entry->fowner = -1;
->>>>>>> bf530834
+	entry->fowner = INVALID_UID;
 	entry->action = UNKNOWN;
 	while ((p = strsep(&rule, " \t")) != NULL) {
 		substring_t args[MAX_OPT_ARGS];
@@ -470,15 +462,15 @@
 		case Opt_fowner:
 			ima_log_string(ab, "fowner", args[0].from);
 
-			if (entry->fowner != -1) {
+			if (uid_valid(entry->fowner)) {
 				result = -EINVAL;
 				break;
 			}
 
 			result = strict_strtoul(args[0].from, 10, &lnum);
 			if (!result) {
-				entry->fowner = (uid_t) lnum;
-				if (entry->fowner != lnum)
+				entry->fowner = make_kuid(current_user_ns(), (uid_t)lnum);
+				if (!uid_valid(entry->fowner) || (((uid_t)lnum) != lnum))
 					result = -EINVAL;
 				else
 					entry->flags |= IMA_FOWNER;
