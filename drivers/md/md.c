--- conflicted
+++ resolved
@@ -7871,12 +7871,8 @@
 	mddev->changed = 0;
 	return ret;
 }
-<<<<<<< HEAD
-
-static const struct block_device_operations md_fops =
-=======
+
 const struct block_device_operations md_fops =
->>>>>>> f0735310
 {
 	.owner		= THIS_MODULE,
 	.submit_bio	= md_submit_bio,
