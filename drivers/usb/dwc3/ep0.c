--- conflicted
+++ resolved
@@ -463,12 +463,8 @@
 			dwc->remote_wakeup = 1;
 		else
 			dwc->remote_wakeup = 0;
-<<<<<<< HEAD
-=======
-
->>>>>>> a4adc2c2
-		break;
-
+
+		break;
 	/*
 	 * 9.4.1 says only only for SS, in AddressState only for
 	 * default control pipe
@@ -487,18 +483,6 @@
 		break;
 	case USB_DEVICE_B_HNP_ENABLE:
 		if (set) {
-<<<<<<< HEAD
-			if (dwc->gadget.host_request_flag) {
-				struct usb_phy *phy =
-					usb_get_phy(USB_PHY_TYPE_USB3);
-
-				dwc->gadget.b_hnp_enable = 0;
-				dwc->gadget.host_request_flag = 0;
-				otg_start_hnp(phy->otg);
-				usb_put_phy(phy);
-			} else {
-				dwc->gadget.b_hnp_enable = 1;
-=======
 			if (dwc->gadget->host_request_flag) {
 				struct usb_phy *phy =
 					usb_get_phy(USB_PHY_TYPE_USB3);
@@ -509,7 +493,6 @@
 				usb_put_phy(phy);
 			} else {
 				dwc->gadget->b_hnp_enable = 1;
->>>>>>> a4adc2c2
 			}
 		} else
 			return -EINVAL;
