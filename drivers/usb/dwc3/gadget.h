// SPDX-License-Identifier: GPL-2.0
/*
 * gadget.h - DesignWare USB3 DRD Gadget Header
 *
 * Copyright (C) 2010-2011 Texas Instruments Incorporated - http://www.ti.com
 *
 * Authors: Felipe Balbi <balbi@ti.com>,
 *	    Sebastian Andrzej Siewior <bigeasy@linutronix.de>
 */

#ifndef __DRIVERS_USB_DWC3_GADGET_H
#define __DRIVERS_USB_DWC3_GADGET_H

#include <linux/list.h>
#include <linux/usb/gadget.h>
#include "io.h"

struct dwc3;
#define to_dwc3_ep(ep)		(container_of(ep, struct dwc3_ep, endpoint))
#define gadget_to_dwc(g)	(container_of(g, struct dwc3, gadget))

/* DEPCFG parameter 1 */
#define DWC3_DEPCFG_INT_NUM(n)		(((n) & 0x1f) << 0)
#define DWC3_DEPCFG_XFER_COMPLETE_EN	BIT(8)
#define DWC3_DEPCFG_XFER_IN_PROGRESS_EN	BIT(9)
#define DWC3_DEPCFG_XFER_NOT_READY_EN	BIT(10)
#define DWC3_DEPCFG_FIFO_ERROR_EN	BIT(11)
#define DWC3_DEPCFG_STREAM_EVENT_EN	BIT(13)
#define DWC3_DEPCFG_BINTERVAL_M1(n)	(((n) & 0xff) << 16)
#define DWC3_DEPCFG_STREAM_CAPABLE	BIT(24)
#define DWC3_DEPCFG_EP_NUMBER(n)	(((n) & 0x1f) << 25)
#define DWC3_DEPCFG_BULK_BASED		BIT(30)
#define DWC3_DEPCFG_FIFO_BASED		BIT(31)

/* DEPCFG parameter 0 */
#define DWC3_DEPCFG_EP_TYPE(n)		(((n) & 0x3) << 1)
#define DWC3_DEPCFG_MAX_PACKET_SIZE(n)	(((n) & 0x7ff) << 3)
#define DWC3_DEPCFG_FIFO_NUMBER(n)	(((n) & 0x1f) << 17)
#define DWC3_DEPCFG_BURST_SIZE(n)	(((n) & 0xf) << 22)
#define DWC3_DEPCFG_DATA_SEQ_NUM(n)	((n) << 26)
/* This applies for core versions earlier than 1.94a */
#define DWC3_DEPCFG_IGN_SEQ_NUM		BIT(31)
/* These apply for core versions 1.94a and later */
#define DWC3_DEPCFG_ACTION_INIT		(0 << 30)
#define DWC3_DEPCFG_ACTION_RESTORE	BIT(30)
#define DWC3_DEPCFG_ACTION_MODIFY	(2 << 30)

/* DEPXFERCFG parameter 0 */
#define DWC3_DEPXFERCFG_NUM_XFER_RES(n)	((n) & 0xffff)

<<<<<<< HEAD
=======
/* U1 Device exit Latency */
#define DWC3_DEFAULT_U1_DEV_EXIT_LAT	0x0A	/* Less then 10 microsec */

/* U2 Device exit Latency */
#define DWC3_DEFAULT_U2_DEV_EXIT_LAT	0x1FF	/* Less then 511 microsec */

>>>>>>> e0d688d4
/* Below used in hibernation */
#define DWC3_NON_STICKY_RESTORE_RETRIES	500
#define DWC3_NON_STICKY_SAVE_RETRIES	500
#define DWC3_DEVICE_CTRL_READY_RETRIES	20000
#define DWC3_NON_STICKY_RESTORE_DELAY	100
#define DWC3_NON_STICKY_SAVE_DELAY	100
#define DWC3_DEVICE_CTRL_READY_DELAY	5

<<<<<<< HEAD
/* U1 Device exit Latency */
#define DWC3_DEFAULT_U1_DEV_EXIT_LAT	0x0A	/* Less then 10 microsec */

/* U2 Device exit Latency */
#define DWC3_DEFAULT_U2_DEV_EXIT_LAT	0x1FF	/* Less then 511 microsec */

=======
>>>>>>> e0d688d4
/* -------------------------------------------------------------------------- */

#define to_dwc3_request(r)	(container_of(r, struct dwc3_request, request))

/**
 * next_request - gets the next request on the given list
 * @list: the request list to operate on
 *
 * Caller should take care of locking. This function return %NULL or the first
 * request available on @list.
 */
static inline struct dwc3_request *next_request(struct list_head *list)
{
	return list_first_entry_or_null(list, struct dwc3_request, list);
}

/**
 * dwc3_gadget_move_started_request - move @req to the started_list
 * @req: the request to be moved
 *
 * Caller should take care of locking. This function will move @req from its
 * current list to the endpoint's started_list.
 */
static inline void dwc3_gadget_move_started_request(struct dwc3_request *req)
{
	struct dwc3_ep		*dep = req->dep;

	req->status = DWC3_REQUEST_STATUS_STARTED;
	list_move_tail(&req->list, &dep->started_list);
}

/**
 * dwc3_gadget_move_cancelled_request - move @req to the cancelled_list
 * @req: the request to be moved
 *
 * Caller should take care of locking. This function will move @req from its
 * current list to the endpoint's cancelled_list.
 */
static inline void dwc3_gadget_move_cancelled_request(struct dwc3_request *req)
{
	struct dwc3_ep		*dep = req->dep;

	req->status = DWC3_REQUEST_STATUS_CANCELLED;
	list_move_tail(&req->list, &dep->cancelled_list);
}

void dwc3_gadget_giveback(struct dwc3_ep *dep, struct dwc3_request *req,
		int status);

void dwc3_ep0_interrupt(struct dwc3 *dwc,
		const struct dwc3_event_depevt *event);
void dwc3_ep0_out_start(struct dwc3 *dwc);
void dwc3_gadget_enable_irq(struct dwc3 *dwc);
void dwc3_gadget_disable_irq(struct dwc3 *dwc);
int __dwc3_gadget_ep0_set_halt(struct usb_ep *ep, int value);
int dwc3_gadget_ep0_set_halt(struct usb_ep *ep, int value);
int dwc3_gadget_ep0_queue(struct usb_ep *ep, struct usb_request *request,
		gfp_t gfp_flags);
int __dwc3_gadget_ep_set_halt(struct dwc3_ep *dep, int value, int protocol);
int __dwc3_gadget_ep_enable(struct dwc3_ep *dep, unsigned int action);
int __dwc3_gadget_ep_disable(struct dwc3_ep *dep);
int __dwc3_gadget_kick_transfer(struct dwc3_ep *dep);
<<<<<<< HEAD
void dwc3_stop_active_transfer(struct dwc3_ep *dep, bool force);
=======
void dwc3_stop_active_transfer(struct dwc3_ep *dep, bool force,
		bool interrupt);
>>>>>>> e0d688d4
int dwc3_gadget_run_stop(struct dwc3 *dwc, int is_on, int suspend);
dma_addr_t dwc3_trb_dma_offset(struct dwc3_ep *dep, struct dwc3_trb *trb);
void gadget_hibernation_interrupt(struct dwc3 *dwc);
void gadget_wakeup_interrupt(struct dwc3 *dwc);

/**
 * dwc3_gadget_ep_get_transfer_index - Gets transfer index from HW
 * @dep: dwc3 endpoint
 *
 * Caller should take care of locking. Returns the transfer resource
 * index for a given endpoint.
 */
static inline void dwc3_gadget_ep_get_transfer_index(struct dwc3_ep *dep)
{
	u32			res_id;

	res_id = dwc3_readl(dep->regs, DWC3_DEPCMD);
	dep->resource_index = DWC3_DEPCMD_GET_RSC_IDX(res_id);
}

#endif /* __DRIVERS_USB_DWC3_GADGET_H */<|MERGE_RESOLUTION|>--- conflicted
+++ resolved
@@ -48,15 +48,12 @@
 /* DEPXFERCFG parameter 0 */
 #define DWC3_DEPXFERCFG_NUM_XFER_RES(n)	((n) & 0xffff)
 
-<<<<<<< HEAD
-=======
 /* U1 Device exit Latency */
 #define DWC3_DEFAULT_U1_DEV_EXIT_LAT	0x0A	/* Less then 10 microsec */
 
 /* U2 Device exit Latency */
 #define DWC3_DEFAULT_U2_DEV_EXIT_LAT	0x1FF	/* Less then 511 microsec */
 
->>>>>>> e0d688d4
 /* Below used in hibernation */
 #define DWC3_NON_STICKY_RESTORE_RETRIES	500
 #define DWC3_NON_STICKY_SAVE_RETRIES	500
@@ -65,15 +62,6 @@
 #define DWC3_NON_STICKY_SAVE_DELAY	100
 #define DWC3_DEVICE_CTRL_READY_DELAY	5
 
-<<<<<<< HEAD
-/* U1 Device exit Latency */
-#define DWC3_DEFAULT_U1_DEV_EXIT_LAT	0x0A	/* Less then 10 microsec */
-
-/* U2 Device exit Latency */
-#define DWC3_DEFAULT_U2_DEV_EXIT_LAT	0x1FF	/* Less then 511 microsec */
-
-=======
->>>>>>> e0d688d4
 /* -------------------------------------------------------------------------- */
 
 #define to_dwc3_request(r)	(container_of(r, struct dwc3_request, request))
@@ -136,12 +124,8 @@
 int __dwc3_gadget_ep_enable(struct dwc3_ep *dep, unsigned int action);
 int __dwc3_gadget_ep_disable(struct dwc3_ep *dep);
 int __dwc3_gadget_kick_transfer(struct dwc3_ep *dep);
-<<<<<<< HEAD
-void dwc3_stop_active_transfer(struct dwc3_ep *dep, bool force);
-=======
 void dwc3_stop_active_transfer(struct dwc3_ep *dep, bool force,
 		bool interrupt);
->>>>>>> e0d688d4
 int dwc3_gadget_run_stop(struct dwc3 *dwc, int is_on, int suspend);
 dma_addr_t dwc3_trb_dma_offset(struct dwc3_ep *dep, struct dwc3_trb *trb);
 void gadget_hibernation_interrupt(struct dwc3 *dwc);
