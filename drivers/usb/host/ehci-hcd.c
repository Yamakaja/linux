/*
 * Enhanced Host Controller Interface (EHCI) driver for USB.
 *
 * Maintainer: Alan Stern <stern@rowland.harvard.edu>
 *
 * Copyright (c) 2000-2004 by David Brownell
 *
 * This program is free software; you can redistribute it and/or modify it
 * under the terms of the GNU General Public License as published by the
 * Free Software Foundation; either version 2 of the License, or (at your
 * option) any later version.
 *
 * This program is distributed in the hope that it will be useful, but
 * WITHOUT ANY WARRANTY; without even the implied warranty of MERCHANTABILITY
 * or FITNESS FOR A PARTICULAR PURPOSE.  See the GNU General Public License
 * for more details.
 *
 * You should have received a copy of the GNU General Public License
 * along with this program; if not, write to the Free Software Foundation,
 * Inc., 675 Mass Ave, Cambridge, MA 02139, USA.
 */

#include <linux/module.h>
#include <linux/pci.h>
#include <linux/dmapool.h>
#include <linux/kernel.h>
#include <linux/delay.h>
#include <linux/ioport.h>
#include <linux/sched.h>
#include <linux/vmalloc.h>
#include <linux/errno.h>
#include <linux/init.h>
#include <linux/hrtimer.h>
#include <linux/list.h>
#include <linux/interrupt.h>
#include <linux/usb.h>
#include <linux/usb/hcd.h>
#include <linux/moduleparam.h>
#include <linux/dma-mapping.h>
#include <linux/debugfs.h>
#include <linux/slab.h>
#include <linux/uaccess.h>

#include <asm/byteorder.h>
#include <asm/io.h>
#include <asm/irq.h>
#include <asm/unaligned.h>

#if defined(CONFIG_PPC_PS3)
#include <asm/firmware.h>
#endif

/*-------------------------------------------------------------------------*/

/*
 * EHCI hc_driver implementation ... experimental, incomplete.
 * Based on the final 1.0 register interface specification.
 *
 * USB 2.0 shows up in upcoming www.pcmcia.org technology.
 * First was PCMCIA, like ISA; then CardBus, which is PCI.
 * Next comes "CardBay", using USB 2.0 signals.
 *
 * Contains additional contributions by Brad Hards, Rory Bolt, and others.
 * Special thanks to Intel and VIA for providing host controllers to
 * test this driver on, and Cypress (including In-System Design) for
 * providing early devices for those host controllers to talk to!
 */

#define DRIVER_AUTHOR "David Brownell"
#define DRIVER_DESC "USB 2.0 'Enhanced' Host Controller (EHCI) Driver"

static const char	hcd_name [] = "ehci_hcd";


#undef VERBOSE_DEBUG
#undef EHCI_URB_TRACE

#ifdef DEBUG
#define EHCI_STATS
#endif

/* magic numbers that can affect system performance */
#define	EHCI_TUNE_CERR		3	/* 0-3 qtd retries; 0 == don't stop */
#define	EHCI_TUNE_RL_HS		4	/* nak throttle; see 4.9 */
#define	EHCI_TUNE_RL_TT		0
#define	EHCI_TUNE_MULT_HS	1	/* 1-3 transactions/uframe; 4.10.3 */
#define	EHCI_TUNE_MULT_TT	1
/*
 * Some drivers think it's safe to schedule isochronous transfers more than
 * 256 ms into the future (partly as a result of an old bug in the scheduling
 * code).  In an attempt to avoid trouble, we will use a minimum scheduling
 * length of 512 frames instead of 256.
 */
#define	EHCI_TUNE_FLS		1	/* (medium) 512-frame schedule */

/* Initial IRQ latency:  faster than hw default */
static int log2_irq_thresh = 0;		// 0 to 6
module_param (log2_irq_thresh, int, S_IRUGO);
MODULE_PARM_DESC (log2_irq_thresh, "log2 IRQ latency, 1-64 microframes");

/* initial park setting:  slower than hw default */
static unsigned park = 0;
module_param (park, uint, S_IRUGO);
MODULE_PARM_DESC (park, "park setting; 1-3 back-to-back async packets");

/* for flakey hardware, ignore overcurrent indicators */
static bool ignore_oc = 0;
module_param (ignore_oc, bool, S_IRUGO);
MODULE_PARM_DESC (ignore_oc, "ignore bogus hardware overcurrent indications");

/* for link power management(LPM) feature */
static unsigned int hird;
module_param(hird, int, S_IRUGO);
MODULE_PARM_DESC(hird, "host initiated resume duration, +1 for each 75us");

#define	INTR_MASK (STS_IAA | STS_FATAL | STS_PCD | STS_ERR | STS_INT)

/*-------------------------------------------------------------------------*/

#include "ehci.h"
#include "ehci-dbg.c"
#include "pci-quirks.h"

/*-------------------------------------------------------------------------*/

/*
 * handshake - spin reading hc until handshake completes or fails
 * @ptr: address of hc register to be read
 * @mask: bits to look at in result of read
 * @done: value of those bits when handshake succeeds
 * @usec: timeout in microseconds
 *
 * Returns negative errno, or zero on success
 *
 * Success happens when the "mask" bits have the specified value (hardware
 * handshake done).  There are two failure modes:  "usec" have passed (major
 * hardware flakeout), or the register reads as all-ones (hardware removed).
 *
 * That last failure should_only happen in cases like physical cardbus eject
 * before driver shutdown. But it also seems to be caused by bugs in cardbus
 * bridge shutdown:  shutting down the bridge before the devices using it.
 */
static int handshake (struct ehci_hcd *ehci, void __iomem *ptr,
		      u32 mask, u32 done, int usec)
{
	u32	result;

	do {
		result = ehci_readl(ehci, ptr);
		if (result == ~(u32)0)		/* card removed */
			return -ENODEV;
		result &= mask;
		if (result == done)
			return 0;
		udelay (1);
		usec--;
	} while (usec > 0);
	return -ETIMEDOUT;
}

/* check TDI/ARC silicon is in host mode */
static int tdi_in_host_mode (struct ehci_hcd *ehci)
{
	u32		tmp;

	tmp = ehci_readl(ehci, &ehci->regs->usbmode);
	return (tmp & 3) == USBMODE_CM_HC;
}

/*
 * Force HC to halt state from unknown (EHCI spec section 2.3).
 * Must be called with interrupts enabled and the lock not held.
 */
static int ehci_halt (struct ehci_hcd *ehci)
{
	u32	temp;

	spin_lock_irq(&ehci->lock);

	/* disable any irqs left enabled by previous code */
	ehci_writel(ehci, 0, &ehci->regs->intr_enable);

	if (ehci_is_TDI(ehci) && !tdi_in_host_mode(ehci)) {
		spin_unlock_irq(&ehci->lock);
		return 0;
	}

	/*
	 * This routine gets called during probe before ehci->command
	 * has been initialized, so we can't rely on its value.
	 */
	ehci->command &= ~CMD_RUN;
	temp = ehci_readl(ehci, &ehci->regs->command);
	temp &= ~(CMD_RUN | CMD_IAAD);
	ehci_writel(ehci, temp, &ehci->regs->command);

	spin_unlock_irq(&ehci->lock);
	synchronize_irq(ehci_to_hcd(ehci)->irq);

	return handshake(ehci, &ehci->regs->status,
			  STS_HALT, STS_HALT, 16 * 125);
}

/* put TDI/ARC silicon into EHCI mode */
static void tdi_reset (struct ehci_hcd *ehci)
{
	u32		tmp;

	tmp = ehci_readl(ehci, &ehci->regs->usbmode);
	tmp |= USBMODE_CM_HC;
	/* The default byte access to MMR space is LE after
	 * controller reset. Set the required endian mode
	 * for transfer buffers to match the host microprocessor
	 */
	if (ehci_big_endian_mmio(ehci))
		tmp |= USBMODE_BE;
	ehci_writel(ehci, tmp, &ehci->regs->usbmode);
}

/*
 * Reset a non-running (STS_HALT == 1) controller.
 * Must be called with interrupts enabled and the lock not held.
 */
static int ehci_reset (struct ehci_hcd *ehci)
{
	int	retval;
	u32	command = ehci_readl(ehci, &ehci->regs->command);

	/* If the EHCI debug controller is active, special care must be
	 * taken before and after a host controller reset */
	if (ehci->debug && !dbgp_reset_prep())
		ehci->debug = NULL;

	command |= CMD_RESET;
	dbg_cmd (ehci, "reset", command);
	ehci_writel(ehci, command, &ehci->regs->command);
	ehci->rh_state = EHCI_RH_HALTED;
	ehci->next_statechange = jiffies;
	retval = handshake (ehci, &ehci->regs->command,
			    CMD_RESET, 0, 250 * 1000);

	if (ehci->has_hostpc) {
		ehci_writel(ehci, USBMODE_EX_HC | USBMODE_EX_VBPS,
				&ehci->regs->usbmode_ex);
		ehci_writel(ehci, TXFIFO_DEFAULT, &ehci->regs->txfill_tuning);
	}
	if (retval)
		return retval;

	if (ehci_is_TDI(ehci))
		tdi_reset (ehci);

	if (ehci->debug)
		dbgp_external_startup();

	ehci->port_c_suspend = ehci->suspended_ports =
			ehci->resuming_ports = 0;
	return retval;
}

/*
 * Idle the controller (turn off the schedules).
 * Must be called with interrupts enabled and the lock not held.
 */
static void ehci_quiesce (struct ehci_hcd *ehci)
{
	u32	temp;

	if (ehci->rh_state != EHCI_RH_RUNNING)
		return;

	/* wait for any schedule enables/disables to take effect */
	temp = (ehci->command << 10) & (STS_ASS | STS_PSS);
	handshake(ehci, &ehci->regs->status, STS_ASS | STS_PSS, temp, 16 * 125);

	/* then disable anything that's still active */
	spin_lock_irq(&ehci->lock);
	ehci->command &= ~(CMD_ASE | CMD_PSE);
	ehci_writel(ehci, ehci->command, &ehci->regs->command);
	spin_unlock_irq(&ehci->lock);

	/* hardware can take 16 microframes to turn off ... */
	handshake(ehci, &ehci->regs->status, STS_ASS | STS_PSS, 0, 16 * 125);
}

/*-------------------------------------------------------------------------*/

static void end_unlink_async(struct ehci_hcd *ehci);
static void unlink_empty_async(struct ehci_hcd *ehci);
static void ehci_work(struct ehci_hcd *ehci);
static void start_unlink_intr(struct ehci_hcd *ehci, struct ehci_qh *qh);
static void end_unlink_intr(struct ehci_hcd *ehci, struct ehci_qh *qh);

#include "ehci-timer.c"
#include "ehci-hub.c"
#include "ehci-lpm.c"
#include "ehci-mem.c"
#include "ehci-q.c"
#include "ehci-sched.c"
#include "ehci-sysfs.c"

/*-------------------------------------------------------------------------*/

/* On some systems, leaving remote wakeup enabled prevents system shutdown.
 * The firmware seems to think that powering off is a wakeup event!
 * This routine turns off remote wakeup and everything else, on all ports.
 */
static void ehci_turn_off_all_ports(struct ehci_hcd *ehci)
{
	int	port = HCS_N_PORTS(ehci->hcs_params);

	while (port--)
		ehci_writel(ehci, PORT_RWC_BITS,
				&ehci->regs->port_status[port]);
}

/*
 * Halt HC, turn off all ports, and let the BIOS use the companion controllers.
 * Must be called with interrupts enabled and the lock not held.
 */
static void ehci_silence_controller(struct ehci_hcd *ehci)
{
#ifdef CONFIG_USB_XUSBPS_OTG
	struct usb_hcd *hcd = ehci_to_hcd(ehci);
#endif

	ehci_halt(ehci);

	spin_lock_irq(&ehci->lock);
	ehci->rh_state = EHCI_RH_HALTED;
#ifdef CONFIG_USB_XUSBPS_OTG
	/* turn off for non-otg port */
	if(!hcd->phy)
		ehci_turn_off_all_ports(ehci);
#else
	ehci_turn_off_all_ports(ehci);
#endif

	/* make BIOS/etc use companion controller during reboot */
	ehci_writel(ehci, 0, &ehci->regs->configured_flag);

	/* unblock posted writes */
	ehci_readl(ehci, &ehci->regs->configured_flag);
	spin_unlock_irq(&ehci->lock);
}

/* ehci_shutdown kick in for silicon on any bus (not just pci, etc).
 * This forcibly disables dma and IRQs, helping kexec and other cases
 * where the next system software may expect clean state.
 */
static void ehci_shutdown(struct usb_hcd *hcd)
{
	struct ehci_hcd	*ehci = hcd_to_ehci(hcd);

	spin_lock_irq(&ehci->lock);
	ehci->shutdown = true;
	ehci->rh_state = EHCI_RH_STOPPING;
	ehci->enabled_hrtimer_events = 0;
	spin_unlock_irq(&ehci->lock);

	ehci_silence_controller(ehci);

	hrtimer_cancel(&ehci->hrtimer);
}

static void ehci_port_power (struct ehci_hcd *ehci, int is_on)
{
	unsigned port;

	if (!HCS_PPC (ehci->hcs_params))
		return;

	ehci_dbg (ehci, "...power%s ports...\n", is_on ? "up" : "down");
	for (port = HCS_N_PORTS (ehci->hcs_params); port > 0; )
		(void) ehci_hub_control(ehci_to_hcd(ehci),
				is_on ? SetPortFeature : ClearPortFeature,
				USB_PORT_FEAT_POWER,
				port--, NULL, 0);
	/* Flush those writes */
	ehci_readl(ehci, &ehci->regs->command);
	msleep(20);
}

/*-------------------------------------------------------------------------*/

/*
 * ehci_work is called from some interrupts, timers, and so on.
 * it calls driver completion functions, after dropping ehci->lock.
 */
static void ehci_work (struct ehci_hcd *ehci)
{
	/* another CPU may drop ehci->lock during a schedule scan while
	 * it reports urb completions.  this flag guards against bogus
	 * attempts at re-entrant schedule scanning.
	 */
	if (ehci->scanning) {
		ehci->need_rescan = true;
		return;
	}
	ehci->scanning = true;

 rescan:
	ehci->need_rescan = false;
	if (ehci->async_count)
		scan_async(ehci);
	if (ehci->intr_count > 0)
		scan_intr(ehci);
	if (ehci->isoc_count > 0)
		scan_isoc(ehci);
	if (ehci->need_rescan)
		goto rescan;
	ehci->scanning = false;

	/* the IO watchdog guards against hardware or driver bugs that
	 * misplace IRQs, and should let us run completely without IRQs.
	 * such lossage has been observed on both VT6202 and VT8235.
	 */
	turn_on_io_watchdog(ehci);
}

/*
 * Called when the ehci_hcd module is removed.
 */
static void ehci_stop (struct usb_hcd *hcd)
{
	struct ehci_hcd		*ehci = hcd_to_ehci (hcd);

	ehci_dbg (ehci, "stop\n");

	/* no more interrupts ... */

	spin_lock_irq(&ehci->lock);
	ehci->enabled_hrtimer_events = 0;
	spin_unlock_irq(&ehci->lock);

	ehci_quiesce(ehci);
	ehci_silence_controller(ehci);
#ifdef CONFIG_USB_XUSBPS_OTG
	if(!hcd->phy)
		ehci_reset (ehci);
#else
	ehci_reset (ehci);
#endif

	hrtimer_cancel(&ehci->hrtimer);
	remove_sysfs_files(ehci);
	remove_debug_files (ehci);

	/* root hub is shut down separately (first, when possible) */
	spin_lock_irq (&ehci->lock);
	end_free_itds(ehci);
	spin_unlock_irq (&ehci->lock);
	ehci_mem_cleanup (ehci);

	if (ehci->amd_pll_fix == 1)
		usb_amd_dev_put();

#ifdef	EHCI_STATS
	ehci_dbg(ehci, "irq normal %ld err %ld iaa %ld (lost %ld)\n",
		ehci->stats.normal, ehci->stats.error, ehci->stats.iaa,
		ehci->stats.lost_iaa);
	ehci_dbg (ehci, "complete %ld unlink %ld\n",
		ehci->stats.complete, ehci->stats.unlink);
#endif

	dbg_status (ehci, "ehci_stop completed",
		    ehci_readl(ehci, &ehci->regs->status));
}

/* one-time init, only for memory state */
static int ehci_init(struct usb_hcd *hcd)
{
	struct ehci_hcd		*ehci = hcd_to_ehci(hcd);
	u32			temp;
	int			retval;
	u32			hcc_params;
	struct ehci_qh_hw	*hw;

	spin_lock_init(&ehci->lock);

	/*
	 * keep io watchdog by default, those good HCDs could turn off it later
	 */
	ehci->need_io_watchdog = 1;

	hrtimer_init(&ehci->hrtimer, CLOCK_MONOTONIC, HRTIMER_MODE_ABS);
	ehci->hrtimer.function = ehci_hrtimer_func;
	ehci->next_hrtimer_event = EHCI_HRTIMER_NO_EVENT;

	hcc_params = ehci_readl(ehci, &ehci->caps->hcc_params);

	/*
	 * by default set standard 80% (== 100 usec/uframe) max periodic
	 * bandwidth as required by USB 2.0
	 */
	ehci->uframe_periodic_max = 100;

	/*
	 * hw default: 1K periodic list heads, one per frame.
	 * periodic_size can shrink by USBCMD update if hcc_params allows.
	 */
	ehci->periodic_size = DEFAULT_I_TDPS;
	INIT_LIST_HEAD(&ehci->intr_qh_list);
	INIT_LIST_HEAD(&ehci->cached_itd_list);
	INIT_LIST_HEAD(&ehci->cached_sitd_list);

	if (HCC_PGM_FRAMELISTLEN(hcc_params)) {
		/* periodic schedule size can be smaller than default */
		switch (EHCI_TUNE_FLS) {
		case 0: ehci->periodic_size = 1024; break;
		case 1: ehci->periodic_size = 512; break;
		case 2: ehci->periodic_size = 256; break;
		default:	BUG();
		}
	}
	if ((retval = ehci_mem_init(ehci, GFP_KERNEL)) < 0)
		return retval;

	/* controllers may cache some of the periodic schedule ... */
	if (HCC_ISOC_CACHE(hcc_params))		// full frame cache
		ehci->i_thresh = 2 + 8;
	else					// N microframes cached
		ehci->i_thresh = 2 + HCC_ISOC_THRES(hcc_params);

	/*
	 * dedicate a qh for the async ring head, since we couldn't unlink
	 * a 'real' qh without stopping the async schedule [4.8].  use it
	 * as the 'reclamation list head' too.
	 * its dummy is used in hw_alt_next of many tds, to prevent the qh
	 * from automatically advancing to the next td after short reads.
	 */
	ehci->async->qh_next.qh = NULL;
	hw = ehci->async->hw;
	hw->hw_next = QH_NEXT(ehci, ehci->async->qh_dma);
	hw->hw_info1 = cpu_to_hc32(ehci, QH_HEAD);
#if defined(CONFIG_PPC_PS3)
	hw->hw_info1 |= cpu_to_hc32(ehci, QH_INACTIVATE);
#endif
	hw->hw_token = cpu_to_hc32(ehci, QTD_STS_HALT);
	hw->hw_qtd_next = EHCI_LIST_END(ehci);
	ehci->async->qh_state = QH_STATE_LINKED;
	hw->hw_alt_next = QTD_NEXT(ehci, ehci->async->dummy->qtd_dma);

	/* clear interrupt enables, set irq latency */
	if (log2_irq_thresh < 0 || log2_irq_thresh > 6)
		log2_irq_thresh = 0;
	temp = 1 << (16 + log2_irq_thresh);
	if (HCC_PER_PORT_CHANGE_EVENT(hcc_params)) {
		ehci->has_ppcd = 1;
		ehci_dbg(ehci, "enable per-port change event\n");
		temp |= CMD_PPCEE;
	}
	if (HCC_CANPARK(hcc_params)) {
		/* HW default park == 3, on hardware that supports it (like
		 * NVidia and ALI silicon), maximizes throughput on the async
		 * schedule by avoiding QH fetches between transfers.
		 *
		 * With fast usb storage devices and NForce2, "park" seems to
		 * make problems:  throughput reduction (!), data errors...
		 */
		if (park) {
			park = min(park, (unsigned) 3);
			temp |= CMD_PARK;
			temp |= park << 8;
		}
		ehci_dbg(ehci, "park %d\n", park);
	}
	if (HCC_PGM_FRAMELISTLEN(hcc_params)) {
		/* periodic schedule size can be smaller than default */
		temp &= ~(3 << 2);
		temp |= (EHCI_TUNE_FLS << 2);
	}
	if (HCC_LPM(hcc_params)) {
		/* support link power management EHCI 1.1 addendum */
		ehci_dbg(ehci, "support lpm\n");
		ehci->has_lpm = 1;
		if (hird > 0xf) {
			ehci_dbg(ehci, "hird %d invalid, use default 0",
			hird);
			hird = 0;
		}
		temp |= hird << 24;
	}
	ehci->command = temp;

	/* Accept arbitrarily long scatter-gather lists */
	if (!(hcd->driver->flags & HCD_LOCAL_MEM))
		hcd->self.sg_tablesize = ~0;
	return 0;
}

/* start HC running; it's halted, ehci_init() has been run (once) */
static int ehci_run (struct usb_hcd *hcd)
{
	struct ehci_hcd		*ehci = hcd_to_ehci (hcd);
	u32			temp;
	u32			hcc_params;
#if defined(CONFIG_ARCH_ZYNQ)
	void __iomem *non_ehci = hcd->regs;
#endif

	hcd->uses_new_polling = 1;

	/* EHCI spec section 4.1 */

	ehci_writel(ehci, ehci->periodic_dma, &ehci->regs->frame_list);
	ehci_writel(ehci, (u32)ehci->async->qh_dma, &ehci->regs->async_next);

	/*
	 * hcc_params controls whether ehci->regs->segment must (!!!)
	 * be used; it constrains QH/ITD/SITD and QTD locations.
	 * pci_pool consistent memory always uses segment zero.
	 * streaming mappings for I/O buffers, like pci_map_single(),
	 * can return segments above 4GB, if the device allows.
	 *
	 * NOTE:  the dma mask is visible through dma_supported(), so
	 * drivers can pass this info along ... like NETIF_F_HIGHDMA,
	 * Scsi_Host.highmem_io, and so forth.  It's readonly to all
	 * host side drivers though.
	 */
	hcc_params = ehci_readl(ehci, &ehci->caps->hcc_params);
	if (HCC_64BIT_ADDR(hcc_params)) {
		ehci_writel(ehci, 0, &ehci->regs->segment);
#if 0
// this is deeply broken on almost all architectures
		if (!dma_set_mask(hcd->self.controller, DMA_BIT_MASK(64)))
			ehci_info(ehci, "enabled 64bit DMA\n");
#endif
	}


	// Philips, Intel, and maybe others need CMD_RUN before the
	// root hub will detect new devices (why?); NEC doesn't
	ehci->command &= ~(CMD_LRESET|CMD_IAAD|CMD_PSE|CMD_ASE|CMD_RESET);
	ehci->command |= CMD_RUN;
	ehci_writel(ehci, ehci->command, &ehci->regs->command);
	dbg_cmd (ehci, "init", ehci->command);

	/*
	 * Start, enabling full USB 2.0 functionality ... usb 1.1 devices
	 * are explicitly handed to companion controller(s), so no TT is
	 * involved with the root hub.  (Except where one is integrated,
	 * and there's no companion controller unless maybe for USB OTG.)
	 *
	 * Turning on the CF flag will transfer ownership of all ports
	 * from the companions to the EHCI controller.  If any of the
	 * companions are in the middle of a port reset at the time, it
	 * could cause trouble.  Write-locking ehci_cf_port_reset_rwsem
	 * guarantees that no resets are in progress.  After we set CF,
	 * a short delay lets the hardware catch up; new resets shouldn't
	 * be started before the port switching actions could complete.
	 */
	down_write(&ehci_cf_port_reset_rwsem);
	ehci->rh_state = EHCI_RH_RUNNING;
	ehci_writel(ehci, FLAG_CF, &ehci->regs->configured_flag);
	ehci_readl(ehci, &ehci->regs->command);	/* unblock posted writes */
	msleep(5);
	up_write(&ehci_cf_port_reset_rwsem);
	ehci->last_periodic_enable = ktime_get_real();

	temp = HC_VERSION(ehci, ehci_readl(ehci, &ehci->caps->hc_capbase));
	ehci_info (ehci,
		"USB %x.%x started, EHCI %x.%02x%s\n",
		((ehci->sbrn & 0xf0)>>4), (ehci->sbrn & 0x0f),
		temp >> 8, temp & 0xff,
		ignore_oc ? ", overcurrent ignored" : "");

	ehci_writel(ehci, INTR_MASK,
		    &ehci->regs->intr_enable); /* Turn On Interrupts */
#if defined(CONFIG_ARCH_ZYNQ)
	/* Modifying FIFO Burst Threshold value from 2 to 8 */
	temp = readl(non_ehci + 0x164);
	ehci_writel(ehci, 0x00080000, non_ehci + 0x164);
<<<<<<< HEAD
#if CONFIG_XILINX_ZED
	if (ehci->ulpi) {
		struct usb_otg *otg = ehci->ulpi;

		otg_set_vbus(otg, 1);
=======
#if defined(CONFIG_XILINX_ZED_USB_OTG)
	if (ehci->ulpi) {
		struct usb_phy *phy = ehci->ulpi;
		otg_set_vbus(phy->otg, 1);
>>>>>>> f353a33a
	}
#endif
#endif
	/* GRR this is run-once init(), being done every time the HC starts.
	 * So long as they're part of class devices, we can't do it init()
	 * since the class device isn't created that early.
	 */
	create_debug_files(ehci);
	create_sysfs_files(ehci);

	return 0;
}

static int ehci_setup(struct usb_hcd *hcd)
{
	struct ehci_hcd *ehci = hcd_to_ehci(hcd);
	int retval;

	ehci->regs = (void __iomem *)ehci->caps +
	    HC_LENGTH(ehci, ehci_readl(ehci, &ehci->caps->hc_capbase));
	dbg_hcs_params(ehci, "reset");
	dbg_hcc_params(ehci, "reset");

	/* cache this readonly data; minimize chip reads */
	ehci->hcs_params = ehci_readl(ehci, &ehci->caps->hcs_params);

	ehci->sbrn = HCD_USB2;

	/* data structure init */
	retval = ehci_init(hcd);
	if (retval)
		return retval;

	retval = ehci_halt(ehci);
	if (retval)
		return retval;

	if (ehci_is_TDI(ehci))
		tdi_reset(ehci);

	ehci_reset(ehci);

	return 0;
}

/*-------------------------------------------------------------------------*/

static irqreturn_t ehci_irq (struct usb_hcd *hcd)
{
	struct ehci_hcd		*ehci = hcd_to_ehci (hcd);
	u32			status, masked_status, pcd_status = 0, cmd;
	int			bh;
	u32			intr_en;

	spin_lock (&ehci->lock);

	status = ehci_readl(ehci, &ehci->regs->status);
	intr_en = ehci_readl(ehci, &ehci->regs->intr_enable);

#ifdef CONFIG_USB_XUSBPS_OTG
	if(hcd->phy) {
		/* A device */
		if (hcd->phy->otg->default_a &&
			(hcd->phy->state == OTG_STATE_A_PERIPHERAL)) {
			spin_unlock(&ehci->lock);
			return IRQ_NONE;
		}
		/* B device */
		if (!hcd->phy->otg->default_a &&
			((hcd->phy->state != OTG_STATE_B_WAIT_ACON) &&
			(hcd->phy->state != OTG_STATE_B_HOST))) {
			spin_unlock(&ehci->lock);
			return IRQ_NONE;
		}
		/* If HABA is set and B-disconnect occurs, don't process that interrupt */
		if (ehci_is_TDI(ehci) && tdi_in_host_mode(ehci) == 0) {
			spin_unlock(&ehci->lock);
			return IRQ_NONE;
		}
	}
#endif
	/* e.g. cardbus physical eject */
	if (status == ~(u32) 0) {
		ehci_dbg (ehci, "device removed\n");
		goto dead;
	}

	/*
	 * We don't use STS_FLR, but some controllers don't like it to
	 * remain on, so mask it out along with the other status bits.
	 */
	masked_status = status & (INTR_MASK | STS_FLR);

	/* Shared IRQ? */
	if (!masked_status || unlikely(ehci->rh_state == EHCI_RH_HALTED)) {
		spin_unlock(&ehci->lock);
		return IRQ_NONE;
	}

	/* clear (just) interrupts */
	ehci_writel(ehci, masked_status, &ehci->regs->status);
	cmd = ehci_readl(ehci, &ehci->regs->command);
	bh = 0;

#ifdef	VERBOSE_DEBUG
	/* unrequested/ignored: Frame List Rollover */
	dbg_status (ehci, "irq", status);
#endif

	/* INT, ERR, and IAA interrupt rates can be throttled */

	/* normal [4.15.1.2] or error [4.15.1.1] completion */
	if (likely ((status & (STS_INT|STS_ERR)) != 0)) {
		if (likely ((status & STS_ERR) == 0))
			COUNT (ehci->stats.normal);
		else
			COUNT (ehci->stats.error);
		bh = 1;
	}

	/* complete the unlinking of some qh [4.15.2.3] */
	if (status & STS_IAA) {

		/* Turn off the IAA watchdog */
		ehci->enabled_hrtimer_events &= ~BIT(EHCI_HRTIMER_IAA_WATCHDOG);

		/*
		 * Mild optimization: Allow another IAAD to reset the
		 * hrtimer, if one occurs before the next expiration.
		 * In theory we could always cancel the hrtimer, but
		 * tests show that about half the time it will be reset
		 * for some other event anyway.
		 */
		if (ehci->next_hrtimer_event == EHCI_HRTIMER_IAA_WATCHDOG)
			++ehci->next_hrtimer_event;

		/* guard against (alleged) silicon errata */
		if (cmd & CMD_IAAD)
			ehci_dbg(ehci, "IAA with IAAD still set?\n");
		if (ehci->async_iaa) {
			COUNT(ehci->stats.iaa);
			end_unlink_async(ehci);
		} else
			ehci_dbg(ehci, "IAA with nothing unlinked?\n");
	}

	/* remote wakeup [4.3.1] */
	if (status & STS_PCD) {
		unsigned	i = HCS_N_PORTS (ehci->hcs_params);
		u32		ppcd = 0;

		/* kick root hub later */
		pcd_status = status;

		/* resume root hub? */
		if (ehci->rh_state == EHCI_RH_SUSPENDED)
			usb_hcd_resume_root_hub(hcd);

		/* get per-port change detect bits */
		if (ehci->has_ppcd)
			ppcd = status >> 16;

		while (i--) {
			int pstatus;

			/* leverage per-port change bits feature */
			if (ehci->has_ppcd && !(ppcd & (1 << i)))
				continue;
			pstatus = ehci_readl(ehci,
					 &ehci->regs->port_status[i]);

			if (pstatus & PORT_OWNER)
				continue;
			if (!(test_bit(i, &ehci->suspended_ports) &&
					((pstatus & PORT_RESUME) ||
						!(pstatus & PORT_SUSPEND)) &&
					(pstatus & PORT_PE) &&
					ehci->reset_done[i] == 0))
				continue;

			/* start 20 msec resume signaling from this port,
			 * and make khubd collect PORT_STAT_C_SUSPEND to
			 * stop that signaling.  Use 5 ms extra for safety,
			 * like usb_port_resume() does.
			 */
			ehci->reset_done[i] = jiffies + msecs_to_jiffies(25);
			set_bit(i, &ehci->resuming_ports);
			ehci_dbg (ehci, "port %d remote wakeup\n", i + 1);
			mod_timer(&hcd->rh_timer, ehci->reset_done[i]);
		}
	}

	/* PCI errors [4.15.2.4] */
	if (unlikely ((status & STS_FATAL) != 0)) {
		ehci_err(ehci, "fatal error\n");
		dbg_cmd(ehci, "fatal", cmd);
		dbg_status(ehci, "fatal", status);
dead:
		usb_hc_died(hcd);

		/* Don't let the controller do anything more */
		ehci->shutdown = true;
		ehci->rh_state = EHCI_RH_STOPPING;
		ehci->command &= ~(CMD_RUN | CMD_ASE | CMD_PSE);
		ehci_writel(ehci, ehci->command, &ehci->regs->command);
		ehci_writel(ehci, 0, &ehci->regs->intr_enable);
		ehci_handle_controller_death(ehci);

		/* Handle completions when the controller stops */
		bh = 0;
	}

	if (bh)
		ehci_work (ehci);
	spin_unlock (&ehci->lock);
	if (pcd_status)
		usb_hcd_poll_rh_status(hcd);
	return IRQ_HANDLED;
}

/*-------------------------------------------------------------------------*/

/*
 * non-error returns are a promise to giveback() the urb later
 * we drop ownership so next owner (or urb unlink) can get it
 *
 * urb + dev is in hcd.self.controller.urb_list
 * we're queueing TDs onto software and hardware lists
 *
 * hcd-specific init for hcpriv hasn't been done yet
 *
 * NOTE:  control, bulk, and interrupt share the same code to append TDs
 * to a (possibly active) QH, and the same QH scanning code.
 */
static int ehci_urb_enqueue (
	struct usb_hcd	*hcd,
	struct urb	*urb,
	gfp_t		mem_flags
) {
	struct ehci_hcd		*ehci = hcd_to_ehci (hcd);
	struct list_head	qtd_list;

	INIT_LIST_HEAD (&qtd_list);

	switch (usb_pipetype (urb->pipe)) {
	case PIPE_CONTROL:
		/* qh_completions() code doesn't handle all the fault cases
		 * in multi-TD control transfers.  Even 1KB is rare anyway.
		 */
		if (urb->transfer_buffer_length > (16 * 1024))
			return -EMSGSIZE;
		/* FALLTHROUGH */
	/* case PIPE_BULK: */
	default:
		if (!qh_urb_transaction (ehci, urb, &qtd_list, mem_flags))
			return -ENOMEM;
		return submit_async(ehci, urb, &qtd_list, mem_flags);

	case PIPE_INTERRUPT:
		if (!qh_urb_transaction (ehci, urb, &qtd_list, mem_flags))
			return -ENOMEM;
		return intr_submit(ehci, urb, &qtd_list, mem_flags);

	case PIPE_ISOCHRONOUS:
		if (urb->dev->speed == USB_SPEED_HIGH)
			return itd_submit (ehci, urb, mem_flags);
		else
			return sitd_submit (ehci, urb, mem_flags);
	}
}

/* remove from hardware lists
 * completions normally happen asynchronously
 */

static int ehci_urb_dequeue(struct usb_hcd *hcd, struct urb *urb, int status)
{
	struct ehci_hcd		*ehci = hcd_to_ehci (hcd);
	struct ehci_qh		*qh;
	unsigned long		flags;
	int			rc;

	spin_lock_irqsave (&ehci->lock, flags);
	rc = usb_hcd_check_unlink_urb(hcd, urb, status);
	if (rc)
		goto done;

	switch (usb_pipetype (urb->pipe)) {
	// case PIPE_CONTROL:
	// case PIPE_BULK:
	default:
		qh = (struct ehci_qh *) urb->hcpriv;
		if (!qh)
			break;
		switch (qh->qh_state) {
		case QH_STATE_LINKED:
		case QH_STATE_COMPLETING:
			start_unlink_async(ehci, qh);
			break;
		case QH_STATE_UNLINK:
		case QH_STATE_UNLINK_WAIT:
			/* already started */
			break;
		case QH_STATE_IDLE:
			/* QH might be waiting for a Clear-TT-Buffer */
			qh_completions(ehci, qh);
			break;
		}
		break;

	case PIPE_INTERRUPT:
		qh = (struct ehci_qh *) urb->hcpriv;
		if (!qh)
			break;
		switch (qh->qh_state) {
		case QH_STATE_LINKED:
		case QH_STATE_COMPLETING:
			start_unlink_intr(ehci, qh);
			break;
		case QH_STATE_IDLE:
			qh_completions (ehci, qh);
			break;
		default:
			ehci_dbg (ehci, "bogus qh %p state %d\n",
					qh, qh->qh_state);
			goto done;
		}
		break;

	case PIPE_ISOCHRONOUS:
		// itd or sitd ...

		// wait till next completion, do it then.
		// completion irqs can wait up to 1024 msec,
		break;
	}
done:
	spin_unlock_irqrestore (&ehci->lock, flags);
	return rc;
}

/*-------------------------------------------------------------------------*/

// bulk qh holds the data toggle

static void
ehci_endpoint_disable (struct usb_hcd *hcd, struct usb_host_endpoint *ep)
{
	struct ehci_hcd		*ehci = hcd_to_ehci (hcd);
	unsigned long		flags;
	struct ehci_qh		*qh, *tmp;

	/* ASSERT:  any requests/urbs are being unlinked */
	/* ASSERT:  nobody can be submitting urbs for this any more */

rescan:
	spin_lock_irqsave (&ehci->lock, flags);
	qh = ep->hcpriv;
	if (!qh)
		goto done;

	/* endpoints can be iso streams.  for now, we don't
	 * accelerate iso completions ... so spin a while.
	 */
	if (qh->hw == NULL) {
		struct ehci_iso_stream	*stream = ep->hcpriv;

		if (!list_empty(&stream->td_list))
			goto idle_timeout;

		/* BUG_ON(!list_empty(&stream->free_list)); */
		kfree(stream);
		goto done;
	}

	if (ehci->rh_state < EHCI_RH_RUNNING)
		qh->qh_state = QH_STATE_IDLE;
	switch (qh->qh_state) {
	case QH_STATE_LINKED:
	case QH_STATE_COMPLETING:
		for (tmp = ehci->async->qh_next.qh;
				tmp && tmp != qh;
				tmp = tmp->qh_next.qh)
			continue;
		/* periodic qh self-unlinks on empty, and a COMPLETING qh
		 * may already be unlinked.
		 */
		if (tmp)
			start_unlink_async(ehci, qh);
		/* FALL THROUGH */
	case QH_STATE_UNLINK:		/* wait for hw to finish? */
	case QH_STATE_UNLINK_WAIT:
idle_timeout:
		spin_unlock_irqrestore (&ehci->lock, flags);
		schedule_timeout_uninterruptible(1);
		goto rescan;
	case QH_STATE_IDLE:		/* fully unlinked */
		if (qh->clearing_tt)
			goto idle_timeout;
		if (list_empty (&qh->qtd_list)) {
			qh_destroy(ehci, qh);
			break;
		}
		/* else FALL THROUGH */
	default:
		/* caller was supposed to have unlinked any requests;
		 * that's not our job.  just leak this memory.
		 */
		ehci_err (ehci, "qh %p (#%02x) state %d%s\n",
			qh, ep->desc.bEndpointAddress, qh->qh_state,
			list_empty (&qh->qtd_list) ? "" : "(has tds)");
		break;
	}
 done:
	ep->hcpriv = NULL;
	spin_unlock_irqrestore (&ehci->lock, flags);
}

static void
ehci_endpoint_reset(struct usb_hcd *hcd, struct usb_host_endpoint *ep)
{
	struct ehci_hcd		*ehci = hcd_to_ehci(hcd);
	struct ehci_qh		*qh;
	int			eptype = usb_endpoint_type(&ep->desc);
	int			epnum = usb_endpoint_num(&ep->desc);
	int			is_out = usb_endpoint_dir_out(&ep->desc);
	unsigned long		flags;

	if (eptype != USB_ENDPOINT_XFER_BULK && eptype != USB_ENDPOINT_XFER_INT)
		return;

	spin_lock_irqsave(&ehci->lock, flags);
	qh = ep->hcpriv;

	/* For Bulk and Interrupt endpoints we maintain the toggle state
	 * in the hardware; the toggle bits in udev aren't used at all.
	 * When an endpoint is reset by usb_clear_halt() we must reset
	 * the toggle bit in the QH.
	 */
	if (qh) {
		usb_settoggle(qh->dev, epnum, is_out, 0);
		if (!list_empty(&qh->qtd_list)) {
			WARN_ONCE(1, "clear_halt for a busy endpoint\n");
		} else if (qh->qh_state == QH_STATE_LINKED ||
				qh->qh_state == QH_STATE_COMPLETING) {

			/* The toggle value in the QH can't be updated
			 * while the QH is active.  Unlink it now;
			 * re-linking will call qh_refresh().
			 */
			if (eptype == USB_ENDPOINT_XFER_BULK)
				start_unlink_async(ehci, qh);
			else
				start_unlink_intr(ehci, qh);
		}
	}
	spin_unlock_irqrestore(&ehci->lock, flags);
}

static int ehci_get_frame (struct usb_hcd *hcd)
{
	struct ehci_hcd		*ehci = hcd_to_ehci (hcd);
	return (ehci_read_frame_index(ehci) >> 3) % ehci->periodic_size;
}

/*-------------------------------------------------------------------------*/

#ifdef	CONFIG_PM

/* suspend/resume, section 4.3 */

/* These routines handle the generic parts of controller suspend/resume */

static int __maybe_unused ehci_suspend(struct usb_hcd *hcd, bool do_wakeup)
{
	struct ehci_hcd		*ehci = hcd_to_ehci(hcd);

	if (time_before(jiffies, ehci->next_statechange))
		msleep(10);

	/*
	 * Root hub was already suspended.  Disable IRQ emission and
	 * mark HW unaccessible.  The PM and USB cores make sure that
	 * the root hub is either suspended or stopped.
	 */
	ehci_prepare_ports_for_controller_suspend(ehci, do_wakeup);

	spin_lock_irq(&ehci->lock);
	ehci_writel(ehci, 0, &ehci->regs->intr_enable);
	(void) ehci_readl(ehci, &ehci->regs->intr_enable);

	clear_bit(HCD_FLAG_HW_ACCESSIBLE, &hcd->flags);
	spin_unlock_irq(&ehci->lock);

	return 0;
}

/* Returns 0 if power was preserved, 1 if power was lost */
static int __maybe_unused ehci_resume(struct usb_hcd *hcd, bool hibernated)
{
	struct ehci_hcd		*ehci = hcd_to_ehci(hcd);

	if (time_before(jiffies, ehci->next_statechange))
		msleep(100);

	/* Mark hardware accessible again as we are back to full power by now */
	set_bit(HCD_FLAG_HW_ACCESSIBLE, &hcd->flags);

	if (ehci->shutdown)
		return 0;		/* Controller is dead */

	/*
	 * If CF is still set and we aren't resuming from hibernation
	 * then we maintained suspend power.
	 * Just undo the effect of ehci_suspend().
	 */
	if (ehci_readl(ehci, &ehci->regs->configured_flag) == FLAG_CF &&
			!hibernated) {
		int	mask = INTR_MASK;

		ehci_prepare_ports_for_controller_resume(ehci);

		spin_lock_irq(&ehci->lock);
		if (ehci->shutdown)
			goto skip;

		if (!hcd->self.root_hub->do_remote_wakeup)
			mask &= ~STS_PCD;
		ehci_writel(ehci, mask, &ehci->regs->intr_enable);
		ehci_readl(ehci, &ehci->regs->intr_enable);
 skip:
		spin_unlock_irq(&ehci->lock);
		return 0;
	}

	/*
	 * Else reset, to cope with power loss or resume from hibernation
	 * having let the firmware kick in during reboot.
	 */
	usb_root_hub_lost_power(hcd->self.root_hub);
	(void) ehci_halt(ehci);
	(void) ehci_reset(ehci);

	spin_lock_irq(&ehci->lock);
	if (ehci->shutdown)
		goto skip;

	ehci_writel(ehci, ehci->command, &ehci->regs->command);
	ehci_writel(ehci, FLAG_CF, &ehci->regs->configured_flag);
	ehci_readl(ehci, &ehci->regs->command);	/* unblock posted writes */

	ehci->rh_state = EHCI_RH_SUSPENDED;
	spin_unlock_irq(&ehci->lock);

	/* here we "know" root ports should always stay powered */
	ehci_port_power(ehci, 1);

	return 1;
}

#endif

/*-------------------------------------------------------------------------*/

/*
 * The EHCI in ChipIdea HDRC cannot be a separate module or device,
 * because its registers (and irq) are shared between host/gadget/otg
 * functions  and in order to facilitate role switching we cannot
 * give the ehci driver exclusive access to those.
 */
#ifndef CHIPIDEA_EHCI

MODULE_DESCRIPTION(DRIVER_DESC);
MODULE_AUTHOR (DRIVER_AUTHOR);
MODULE_LICENSE ("GPL");

#ifdef CONFIG_PCI
#include "ehci-pci.c"
#define	PCI_DRIVER		ehci_pci_driver
#endif

#ifdef CONFIG_USB_EHCI_FSL
#include "ehci-fsl.c"
#define	PLATFORM_DRIVER		ehci_fsl_driver
#endif

#ifdef CONFIG_USB_EHCI_MXC
#include "ehci-mxc.c"
#define PLATFORM_DRIVER		ehci_mxc_driver
#endif

#ifdef CONFIG_USB_EHCI_SH
#include "ehci-sh.c"
#define PLATFORM_DRIVER		ehci_hcd_sh_driver
#endif

#ifdef CONFIG_MIPS_ALCHEMY
#include "ehci-au1xxx.c"
#define	PLATFORM_DRIVER		ehci_hcd_au1xxx_driver
#endif

#ifdef CONFIG_USB_EHCI_HCD_OMAP
#include "ehci-omap.c"
#define        PLATFORM_DRIVER         ehci_hcd_omap_driver
#endif

#ifdef CONFIG_PPC_PS3
#include "ehci-ps3.c"
#define	PS3_SYSTEM_BUS_DRIVER	ps3_ehci_driver
#endif

#ifdef CONFIG_USB_EHCI_HCD_PPC_OF
#include "ehci-ppc-of.c"
#define OF_PLATFORM_DRIVER	ehci_hcd_ppc_of_driver
#endif

#ifdef CONFIG_XPS_USB_HCD_XILINX
#include "ehci-xilinx-of.c"
#define XILINX_OF_PLATFORM_DRIVER	ehci_hcd_xilinx_of_driver
#endif

#ifdef CONFIG_USB_EHCI_XUSBPS
#include "ehci-xilinx-usbps.c"
#define	PLATFORM_DRIVER		ehci_xusbps_driver
#endif

#ifdef CONFIG_PLAT_ORION
#include "ehci-orion.c"
#define	PLATFORM_DRIVER		ehci_orion_driver
#endif

#ifdef CONFIG_ARCH_IXP4XX
#include "ehci-ixp4xx.c"
#define	PLATFORM_DRIVER		ixp4xx_ehci_driver
#endif

#ifdef CONFIG_USB_W90X900_EHCI
#include "ehci-w90x900.c"
#define	PLATFORM_DRIVER		ehci_hcd_w90x900_driver
#endif

#ifdef CONFIG_ARCH_AT91
#include "ehci-atmel.c"
#define	PLATFORM_DRIVER		ehci_atmel_driver
#endif

#ifdef CONFIG_USB_OCTEON_EHCI
#include "ehci-octeon.c"
#define PLATFORM_DRIVER		ehci_octeon_driver
#endif

#ifdef CONFIG_USB_CNS3XXX_EHCI
#include "ehci-cns3xxx.c"
#define PLATFORM_DRIVER		cns3xxx_ehci_driver
#endif

#ifdef CONFIG_ARCH_VT8500
#include "ehci-vt8500.c"
#define	PLATFORM_DRIVER		vt8500_ehci_driver
#endif

#ifdef CONFIG_PLAT_SPEAR
#include "ehci-spear.c"
#define PLATFORM_DRIVER		spear_ehci_hcd_driver
#endif

#ifdef CONFIG_USB_EHCI_MSM
#include "ehci-msm.c"
#define PLATFORM_DRIVER		ehci_msm_driver
#endif

#ifdef CONFIG_TILE_USB
#include "ehci-tilegx.c"
#define	PLATFORM_DRIVER		ehci_hcd_tilegx_driver
#endif

#ifdef CONFIG_USB_EHCI_HCD_PMC_MSP
#include "ehci-pmcmsp.c"
#define	PLATFORM_DRIVER		ehci_hcd_msp_driver
#endif

#ifdef CONFIG_USB_EHCI_TEGRA
#include "ehci-tegra.c"
#define PLATFORM_DRIVER		tegra_ehci_driver
#endif

#ifdef CONFIG_USB_EHCI_S5P
#include "ehci-s5p.c"
#define PLATFORM_DRIVER		s5p_ehci_driver
#endif

#ifdef CONFIG_SPARC_LEON
#include "ehci-grlib.c"
#define PLATFORM_DRIVER		ehci_grlib_driver
#endif

#ifdef CONFIG_CPU_XLR
#include "ehci-xls.c"
#define PLATFORM_DRIVER		ehci_xls_driver
#endif

#ifdef CONFIG_USB_EHCI_MV
#include "ehci-mv.c"
#define        PLATFORM_DRIVER         ehci_mv_driver
#endif

#ifdef CONFIG_MACH_LOONGSON1
#include "ehci-ls1x.c"
#define PLATFORM_DRIVER		ehci_ls1x_driver
#endif

#ifdef CONFIG_MIPS_SEAD3
#include "ehci-sead3.c"
#define	PLATFORM_DRIVER		ehci_hcd_sead3_driver
#endif

#ifdef CONFIG_USB_EHCI_HCD_PLATFORM
#include "ehci-platform.c"
#define PLATFORM_DRIVER		ehci_platform_driver
#endif

#if !defined(PCI_DRIVER) && !defined(PLATFORM_DRIVER) && \
    !defined(PS3_SYSTEM_BUS_DRIVER) && !defined(OF_PLATFORM_DRIVER) && \
    !defined(XILINX_OF_PLATFORM_DRIVER)
#error "missing bus glue for ehci-hcd"
#endif

static int __init ehci_hcd_init(void)
{
	int retval = 0;

	if (usb_disabled())
		return -ENODEV;

	printk(KERN_INFO "%s: " DRIVER_DESC "\n", hcd_name);
	set_bit(USB_EHCI_LOADED, &usb_hcds_loaded);
	if (test_bit(USB_UHCI_LOADED, &usb_hcds_loaded) ||
			test_bit(USB_OHCI_LOADED, &usb_hcds_loaded))
		printk(KERN_WARNING "Warning! ehci_hcd should always be loaded"
				" before uhci_hcd and ohci_hcd, not after\n");

	pr_debug("%s: block sizes: qh %Zd qtd %Zd itd %Zd sitd %Zd\n",
		 hcd_name,
		 sizeof(struct ehci_qh), sizeof(struct ehci_qtd),
		 sizeof(struct ehci_itd), sizeof(struct ehci_sitd));

#ifdef DEBUG
	ehci_debug_root = debugfs_create_dir("ehci", usb_debug_root);
	if (!ehci_debug_root) {
		retval = -ENOENT;
		goto err_debug;
	}
#endif

#ifdef PLATFORM_DRIVER
	retval = platform_driver_register(&PLATFORM_DRIVER);
	if (retval < 0)
		goto clean0;
#endif

#ifdef PCI_DRIVER
	retval = pci_register_driver(&PCI_DRIVER);
	if (retval < 0)
		goto clean1;
#endif

#ifdef PS3_SYSTEM_BUS_DRIVER
	retval = ps3_ehci_driver_register(&PS3_SYSTEM_BUS_DRIVER);
	if (retval < 0)
		goto clean2;
#endif

#ifdef OF_PLATFORM_DRIVER
	retval = platform_driver_register(&OF_PLATFORM_DRIVER);
	if (retval < 0)
		goto clean3;
#endif

#ifdef XILINX_OF_PLATFORM_DRIVER
	retval = platform_driver_register(&XILINX_OF_PLATFORM_DRIVER);
	if (retval < 0)
		goto clean4;
#endif
	return retval;

#ifdef XILINX_OF_PLATFORM_DRIVER
	/* platform_driver_unregister(&XILINX_OF_PLATFORM_DRIVER); */
clean4:
#endif
#ifdef OF_PLATFORM_DRIVER
	platform_driver_unregister(&OF_PLATFORM_DRIVER);
clean3:
#endif
#ifdef PS3_SYSTEM_BUS_DRIVER
	ps3_ehci_driver_unregister(&PS3_SYSTEM_BUS_DRIVER);
clean2:
#endif
#ifdef PCI_DRIVER
	pci_unregister_driver(&PCI_DRIVER);
clean1:
#endif
#ifdef PLATFORM_DRIVER
	platform_driver_unregister(&PLATFORM_DRIVER);
clean0:
#endif
#ifdef DEBUG
	debugfs_remove(ehci_debug_root);
	ehci_debug_root = NULL;
err_debug:
#endif
	clear_bit(USB_EHCI_LOADED, &usb_hcds_loaded);
	return retval;
}
module_init(ehci_hcd_init);

static void __exit ehci_hcd_cleanup(void)
{
#ifdef XILINX_OF_PLATFORM_DRIVER
	platform_driver_unregister(&XILINX_OF_PLATFORM_DRIVER);
#endif
#ifdef OF_PLATFORM_DRIVER
	platform_driver_unregister(&OF_PLATFORM_DRIVER);
#endif
#ifdef PLATFORM_DRIVER
	platform_driver_unregister(&PLATFORM_DRIVER);
#endif
#ifdef PCI_DRIVER
	pci_unregister_driver(&PCI_DRIVER);
#endif
#ifdef PS3_SYSTEM_BUS_DRIVER
	ps3_ehci_driver_unregister(&PS3_SYSTEM_BUS_DRIVER);
#endif
#ifdef DEBUG
	debugfs_remove(ehci_debug_root);
#endif
	clear_bit(USB_EHCI_LOADED, &usb_hcds_loaded);
}
module_exit(ehci_hcd_cleanup);

#endif /* CHIPIDEA_EHCI */<|MERGE_RESOLUTION|>--- conflicted
+++ resolved
@@ -671,18 +671,10 @@
 	/* Modifying FIFO Burst Threshold value from 2 to 8 */
 	temp = readl(non_ehci + 0x164);
 	ehci_writel(ehci, 0x00080000, non_ehci + 0x164);
-<<<<<<< HEAD
-#if CONFIG_XILINX_ZED
-	if (ehci->ulpi) {
-		struct usb_otg *otg = ehci->ulpi;
-
-		otg_set_vbus(otg, 1);
-=======
 #if defined(CONFIG_XILINX_ZED_USB_OTG)
 	if (ehci->ulpi) {
 		struct usb_phy *phy = ehci->ulpi;
 		otg_set_vbus(phy->otg, 1);
->>>>>>> f353a33a
 	}
 #endif
 #endif
