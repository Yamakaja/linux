/*
 * Copyright (c) 2010 Broadcom Corporation
 *
 * Permission to use, copy, modify, and/or distribute this software for any
 * purpose with or without fee is hereby granted, provided that the above
 * copyright notice and this permission notice appear in all copies.
 *
 * THE SOFTWARE IS PROVIDED "AS IS" AND THE AUTHOR DISCLAIMS ALL WARRANTIES
 * WITH REGARD TO THIS SOFTWARE INCLUDING ALL IMPLIED WARRANTIES OF
 * MERCHANTABILITY AND FITNESS. IN NO EVENT SHALL THE AUTHOR BE LIABLE FOR ANY
 * SPECIAL, DIRECT, INDIRECT, OR CONSEQUENTIAL DAMAGES OR ANY DAMAGES
 * WHATSOEVER RESULTING FROM LOSS OF USE, DATA OR PROFITS, WHETHER IN AN ACTION
 * OF CONTRACT, NEGLIGENCE OR OTHER TORTIOUS ACTION, ARISING OUT OF OR IN
 * CONNECTION WITH THE USE OR PERFORMANCE OF THIS SOFTWARE.
 */

/****************
 * Common types *
 */

#ifndef _BRCMF_H_
#define _BRCMF_H_

#define BRCMF_VERSION_STR		"4.218.248.5"

#include "fweh.h"

/*******************************************************************************
 * IO codes that are interpreted by dongle firmware
 ******************************************************************************/
#define BRCMF_C_UP				2
#define BRCMF_C_DOWN				3
#define BRCMF_C_SET_PROMISC			10
#define BRCMF_C_GET_RATE			12
#define BRCMF_C_GET_INFRA			19
#define BRCMF_C_SET_INFRA			20
#define BRCMF_C_GET_AUTH			21
#define BRCMF_C_SET_AUTH			22
#define BRCMF_C_GET_BSSID			23
#define BRCMF_C_GET_SSID			25
#define BRCMF_C_SET_SSID			26
#define BRCMF_C_TERMINATED			28
#define BRCMF_C_GET_CHANNEL			29
#define BRCMF_C_SET_CHANNEL			30
#define BRCMF_C_GET_SRL				31
#define BRCMF_C_SET_SRL				32
#define BRCMF_C_GET_LRL				33
#define BRCMF_C_SET_LRL				34
#define BRCMF_C_GET_RADIO			37
#define BRCMF_C_SET_RADIO			38
#define BRCMF_C_GET_PHYTYPE			39
#define BRCMF_C_SET_KEY				45
#define BRCMF_C_SET_PASSIVE_SCAN		49
#define BRCMF_C_SCAN				50
#define BRCMF_C_SCAN_RESULTS			51
#define BRCMF_C_DISASSOC			52
#define BRCMF_C_REASSOC				53
#define BRCMF_C_SET_ROAM_TRIGGER		55
#define BRCMF_C_SET_ROAM_DELTA			57
#define BRCMF_C_GET_BCNPRD			75
#define BRCMF_C_SET_BCNPRD			76
#define BRCMF_C_GET_DTIMPRD			77
#define BRCMF_C_SET_DTIMPRD			78
#define BRCMF_C_SET_COUNTRY			84
#define BRCMF_C_GET_PM				85
#define BRCMF_C_SET_PM				86
#define BRCMF_C_GET_CURR_RATESET		114
#define BRCMF_C_GET_AP				117
#define BRCMF_C_SET_AP				118
#define BRCMF_C_GET_RSSI			127
#define BRCMF_C_GET_WSEC			133
#define BRCMF_C_SET_WSEC			134
#define BRCMF_C_GET_PHY_NOISE			135
#define BRCMF_C_GET_BSS_INFO			136
#define BRCMF_C_SET_SCB_TIMEOUT			158
#define BRCMF_C_GET_PHYLIST			180
#define BRCMF_C_SET_SCAN_CHANNEL_TIME		185
#define BRCMF_C_SET_SCAN_UNASSOC_TIME		187
#define BRCMF_C_SCB_DEAUTHENTICATE_FOR_REASON	201
#define BRCMF_C_GET_VALID_CHANNELS		217
#define BRCMF_C_GET_KEY_PRIMARY			235
#define BRCMF_C_SET_KEY_PRIMARY			236
#define BRCMF_C_SET_SCAN_PASSIVE_TIME		258
#define BRCMF_C_GET_VAR				262
#define BRCMF_C_SET_VAR				263

/* phy types (returned by WLC_GET_PHYTPE) */
#define	WLC_PHY_TYPE_A		0
#define	WLC_PHY_TYPE_B		1
#define	WLC_PHY_TYPE_G		2
#define	WLC_PHY_TYPE_N		4
#define	WLC_PHY_TYPE_LP		5
#define	WLC_PHY_TYPE_SSN	6
#define	WLC_PHY_TYPE_HT		7
#define	WLC_PHY_TYPE_LCN	8
#define	WLC_PHY_TYPE_NULL	0xf

#define BRCMF_EVENTING_MASK_LEN	16

#define TOE_TX_CSUM_OL		0x00000001
#define TOE_RX_CSUM_OL		0x00000002

#define	BRCMF_BSS_INFO_VERSION	109 /* curr ver of brcmf_bss_info_le struct */

/* size of brcmf_scan_params not including variable length array */
#define BRCMF_SCAN_PARAMS_FIXED_SIZE 64

/* masks for channel and ssid count */
#define BRCMF_SCAN_PARAMS_COUNT_MASK 0x0000ffff
#define BRCMF_SCAN_PARAMS_NSSID_SHIFT 16

/* primary (ie tx) key */
#define BRCMF_PRIMARY_KEY	(1 << 1)

/* For supporting multiple interfaces */
#define BRCMF_MAX_IFS	16

#define DOT11_BSSTYPE_ANY			2
#define DOT11_MAX_DEFAULT_KEYS	4

#define BRCMF_ESCAN_REQ_VERSION 1

#define WLC_BSS_RSSI_ON_CHANNEL		0x0002

#define BRCMF_MAXRATES_IN_SET		16	/* max # of rates in rateset */
#define BRCMF_STA_ASSOC			0x10		/* Associated */

#define BRCMF_E_STATUS_SUCCESS			0
#define BRCMF_E_STATUS_FAIL			1
#define BRCMF_E_STATUS_TIMEOUT			2
#define BRCMF_E_STATUS_NO_NETWORKS		3
#define BRCMF_E_STATUS_ABORT			4
#define BRCMF_E_STATUS_NO_ACK			5
#define BRCMF_E_STATUS_UNSOLICITED		6
#define BRCMF_E_STATUS_ATTEMPT			7
#define BRCMF_E_STATUS_PARTIAL			8
#define BRCMF_E_STATUS_NEWSCAN			9
#define BRCMF_E_STATUS_NEWASSOC			10
#define BRCMF_E_STATUS_11HQUIET			11
#define BRCMF_E_STATUS_SUPPRESS			12
#define BRCMF_E_STATUS_NOCHANS			13
#define BRCMF_E_STATUS_CS_ABORT			15
#define BRCMF_E_STATUS_ERROR			16

#define BRCMF_E_REASON_INITIAL_ASSOC		0
#define BRCMF_E_REASON_LOW_RSSI			1
#define BRCMF_E_REASON_DEAUTH			2
#define BRCMF_E_REASON_DISASSOC			3
#define BRCMF_E_REASON_BCNS_LOST		4
#define BRCMF_E_REASON_MINTXRATE		9
#define BRCMF_E_REASON_TXFAIL			10

#define BRCMF_E_REASON_LINK_BSSCFG_DIS		4
#define BRCMF_E_REASON_FAST_ROAM_FAILED		5
#define BRCMF_E_REASON_DIRECTED_ROAM		6
#define BRCMF_E_REASON_TSPEC_REJECTED		7
#define BRCMF_E_REASON_BETTER_AP		8

#define BRCMF_E_PRUNE_ENCR_MISMATCH		1
#define BRCMF_E_PRUNE_BCAST_BSSID		2
#define BRCMF_E_PRUNE_MAC_DENY			3
#define BRCMF_E_PRUNE_MAC_NA			4
#define BRCMF_E_PRUNE_REG_PASSV			5
#define BRCMF_E_PRUNE_SPCT_MGMT			6
#define BRCMF_E_PRUNE_RADAR			7
#define BRCMF_E_RSN_MISMATCH			8
#define BRCMF_E_PRUNE_NO_COMMON_RATES		9
#define BRCMF_E_PRUNE_BASIC_RATES		10
#define BRCMF_E_PRUNE_CIPHER_NA			12
#define BRCMF_E_PRUNE_KNOWN_STA			13
#define BRCMF_E_PRUNE_WDS_PEER			15
#define BRCMF_E_PRUNE_QBSS_LOAD			16
#define BRCMF_E_PRUNE_HOME_AP			17

#define BRCMF_E_SUP_OTHER			0
#define BRCMF_E_SUP_DECRYPT_KEY_DATA		1
#define BRCMF_E_SUP_BAD_UCAST_WEP128		2
#define BRCMF_E_SUP_BAD_UCAST_WEP40		3
#define BRCMF_E_SUP_UNSUP_KEY_LEN		4
#define BRCMF_E_SUP_PW_KEY_CIPHER		5
#define BRCMF_E_SUP_MSG3_TOO_MANY_IE		6
#define BRCMF_E_SUP_MSG3_IE_MISMATCH		7
#define BRCMF_E_SUP_NO_INSTALL_FLAG		8
#define BRCMF_E_SUP_MSG3_NO_GTK			9
#define BRCMF_E_SUP_GRP_KEY_CIPHER		10
#define BRCMF_E_SUP_GRP_MSG1_NO_GTK		11
#define BRCMF_E_SUP_GTK_DECRYPT_FAIL		12
#define BRCMF_E_SUP_SEND_FAIL			13
#define BRCMF_E_SUP_DEAUTH			14

#define BRCMF_E_IF_ADD				1
#define BRCMF_E_IF_DEL				2
#define BRCMF_E_IF_CHANGE			3

#define BRCMF_E_IF_ROLE_STA			0
#define BRCMF_E_IF_ROLE_AP			1
#define BRCMF_E_IF_ROLE_WDS			2

#define BRCMF_E_LINK_BCN_LOSS			1
#define BRCMF_E_LINK_DISASSOC			2
#define BRCMF_E_LINK_ASSOC_REC			3
#define BRCMF_E_LINK_BSSCFG_DIS			4

/* Small, medium and maximum buffer size for dcmd
 */
#define BRCMF_DCMD_SMLEN	256
#define BRCMF_DCMD_MEDLEN	1536
#define BRCMF_DCMD_MAXLEN	8192

/* Pattern matching filter. Specifies an offset within received packets to
 * start matching, the pattern to match, the size of the pattern, and a bitmask
 * that indicates which bits within the pattern should be matched.
 */
struct brcmf_pkt_filter_pattern_le {
	/*
	 * Offset within received packet to start pattern matching.
	 * Offset '0' is the first byte of the ethernet header.
	 */
	__le32 offset;
	/* Size of the pattern.  Bitmask must be the same size.*/
	__le32 size_bytes;
	/*
	 * Variable length mask and pattern data. mask starts at offset 0.
	 * Pattern immediately follows mask.
	 */
	u8 mask_and_pattern[1];
};

/* IOVAR "pkt_filter_add" parameter. Used to install packet filters. */
struct brcmf_pkt_filter_le {
	__le32 id;		/* Unique filter id, specified by app. */
	__le32 type;		/* Filter type (WL_PKT_FILTER_TYPE_xxx). */
	__le32 negate_match;	/* Negate the result of filter matches */
	union {			/* Filter definitions */
		struct brcmf_pkt_filter_pattern_le pattern; /* Filter pattern */
	} u;
};

/* IOVAR "pkt_filter_enable" parameter. */
struct brcmf_pkt_filter_enable_le {
	__le32 id;		/* Unique filter id */
	__le32 enable;		/* Enable/disable bool */
};

/* BSS info structure
 * Applications MUST CHECK ie_offset field and length field to access IEs and
 * next bss_info structure in a vector (in struct brcmf_scan_results)
 */
struct brcmf_bss_info_le {
	__le32 version;		/* version field */
	__le32 length;		/* byte length of data in this record,
				 * starting at version and including IEs
				 */
	u8 BSSID[ETH_ALEN];
	__le16 beacon_period;	/* units are Kusec */
	__le16 capability;	/* Capability information */
	u8 SSID_len;
	u8 SSID[32];
	struct {
		__le32 count;   /* # rates in this set */
		u8 rates[16]; /* rates in 500kbps units w/hi bit set if basic */
	} rateset;		/* supported rates */
	__le16 chanspec;	/* chanspec for bss */
	__le16 atim_window;	/* units are Kusec */
	u8 dtim_period;	/* DTIM period */
	__le16 RSSI;		/* receive signal strength (in dBm) */
	s8 phy_noise;		/* noise (in dBm) */

	u8 n_cap;		/* BSS is 802.11N Capable */
	/* 802.11N BSS Capabilities (based on HT_CAP_*): */
	__le32 nbss_cap;
	u8 ctl_ch;		/* 802.11N BSS control channel number */
	__le32 reserved32[1];	/* Reserved for expansion of BSS properties */
	u8 flags;		/* flags */
	u8 reserved[3];	/* Reserved for expansion of BSS properties */
	u8 basic_mcs[MCSSET_LEN];	/* 802.11N BSS required MCS set */

	__le16 ie_offset;	/* offset at which IEs start, from beginning */
	__le32 ie_length;	/* byte length of Information Elements */
	__le16 SNR;		/* average SNR of during frame reception */
	/* Add new fields here */
	/* variable length Information Elements */
};

struct brcm_rateset_le {
	/* # rates in this set */
	__le32 count;
	/* rates in 500kbps units w/hi bit set if basic */
	u8 rates[BRCMF_MAXRATES_IN_SET];
};

struct brcmf_ssid {
	u32 SSID_len;
	unsigned char SSID[32];
};

struct brcmf_ssid_le {
	__le32 SSID_len;
	unsigned char SSID[32];
};

struct brcmf_scan_params_le {
	struct brcmf_ssid_le ssid_le;	/* default: {0, ""} */
	u8 bssid[ETH_ALEN];	/* default: bcast */
	s8 bss_type;		/* default: any,
				 * DOT11_BSSTYPE_ANY/INFRASTRUCTURE/INDEPENDENT
				 */
	u8 scan_type;	/* flags, 0 use default */
	__le32 nprobes;	  /* -1 use default, number of probes per channel */
	__le32 active_time;	/* -1 use default, dwell time per channel for
				 * active scanning
				 */
	__le32 passive_time;	/* -1 use default, dwell time per channel
				 * for passive scanning
				 */
	__le32 home_time;	/* -1 use default, dwell time for the
				 * home channel between channel scans
				 */
	__le32 channel_num;	/* count of channels and ssids that follow
				 *
				 * low half is count of channels in
				 * channel_list, 0 means default (use all
				 * available channels)
				 *
				 * high half is entries in struct brcmf_ssid
				 * array that follows channel_list, aligned for
				 * s32 (4 bytes) meaning an odd channel count
				 * implies a 2-byte pad between end of
				 * channel_list and first ssid
				 *
				 * if ssid count is zero, single ssid in the
				 * fixed parameter portion is assumed, otherwise
				 * ssid in the fixed portion is ignored
				 */
	__le16 channel_list[1];	/* list of chanspecs */
};

struct brcmf_scan_results {
	u32 buflen;
	u32 version;
	u32 count;
	struct brcmf_bss_info_le bss_info_le[];
};

struct brcmf_escan_params_le {
	__le32 version;
	__le16 action;
	__le16 sync_id;
	struct brcmf_scan_params_le params_le;
};

struct brcmf_escan_result_le {
	__le32 buflen;
	__le32 version;
	__le16 sync_id;
	__le16 bss_count;
	struct brcmf_bss_info_le bss_info_le;
};

#define WL_ESCAN_RESULTS_FIXED_SIZE (sizeof(struct brcmf_escan_result_le) - \
	sizeof(struct brcmf_bss_info_le))

/* used for association with a specific BSSID and chanspec list */
struct brcmf_assoc_params_le {
	/* 00:00:00:00:00:00: broadcast scan */
	u8 bssid[ETH_ALEN];
	/* 0: all available channels, otherwise count of chanspecs in
	 * chanspec_list */
	__le32 chanspec_num;
	/* list of chanspecs */
	__le16 chanspec_list[1];
};

/* used for join with or without a specific bssid and channel list */
struct brcmf_join_params {
	struct brcmf_ssid_le ssid_le;
	struct brcmf_assoc_params_le params_le;
};

/* scan params for extended join */
struct brcmf_join_scan_params_le {
	u8 scan_type;		/* 0 use default, active or passive scan */
	__le32 nprobes;		/* -1 use default, nr of probes per channel */
	__le32 active_time;	/* -1 use default, dwell time per channel for
				 * active scanning
				 */
	__le32 passive_time;	/* -1 use default, dwell time per channel
				 * for passive scanning
				 */
	__le32 home_time;	/* -1 use default, dwell time for the home
				 * channel between channel scans
				 */
};

/* extended join params */
struct brcmf_ext_join_params_le {
	struct brcmf_ssid_le ssid_le;	/* {0, ""}: wildcard scan */
	struct brcmf_join_scan_params_le scan_le;
	struct brcmf_assoc_params_le assoc_le;
};

struct brcmf_wsec_key {
	u32 index;		/* key index */
	u32 len;		/* key length */
	u8 data[WLAN_MAX_KEY_LEN];	/* key data */
	u32 pad_1[18];
	u32 algo;	/* CRYPTO_ALGO_AES_CCM, CRYPTO_ALGO_WEP128, etc */
	u32 flags;	/* misc flags */
	u32 pad_2[3];
	u32 iv_initialized;	/* has IV been initialized already? */
	u32 pad_3;
	/* Rx IV */
	struct {
		u32 hi;	/* upper 32 bits of IV */
		u16 lo;	/* lower 16 bits of IV */
	} rxiv;
	u32 pad_4[2];
	u8 ea[ETH_ALEN];	/* per station */
};

/*
 * dongle requires same struct as above but with fields in little endian order
 */
struct brcmf_wsec_key_le {
	__le32 index;		/* key index */
	__le32 len;		/* key length */
	u8 data[WLAN_MAX_KEY_LEN];	/* key data */
	__le32 pad_1[18];
	__le32 algo;	/* CRYPTO_ALGO_AES_CCM, CRYPTO_ALGO_WEP128, etc */
	__le32 flags;	/* misc flags */
	__le32 pad_2[3];
	__le32 iv_initialized;	/* has IV been initialized already? */
	__le32 pad_3;
	/* Rx IV */
	struct {
		__le32 hi;	/* upper 32 bits of IV */
		__le16 lo;	/* lower 16 bits of IV */
	} rxiv;
	__le32 pad_4[2];
	u8 ea[ETH_ALEN];	/* per station */
};

/* Used to get specific STA parameters */
struct brcmf_scb_val_le {
	__le32 val;
	u8 ea[ETH_ALEN];
};

/* channel encoding */
struct brcmf_channel_info_le {
	__le32 hw_channel;
	__le32 target_channel;
	__le32 scan_channel;
};

struct brcmf_sta_info_le {
	__le16	ver;		/* version of this struct */
	__le16	len;		/* length in bytes of this structure */
	__le16	cap;		/* sta's advertised capabilities */
	__le32	flags;		/* flags defined below */
	__le32	idle;		/* time since data pkt rx'd from sta */
	u8	ea[ETH_ALEN];		/* Station address */
	__le32	count;			/* # rates in this set */
	u8	rates[BRCMF_MAXRATES_IN_SET];	/* rates in 500kbps units */
						/* w/hi bit set if basic */
	__le32	in;		/* seconds elapsed since associated */
	__le32	listen_interval_inms; /* Min Listen interval in ms for STA */
	__le32	tx_pkts;	/* # of packets transmitted */
	__le32	tx_failures;	/* # of packets failed */
	__le32	rx_ucast_pkts;	/* # of unicast packets received */
	__le32	rx_mcast_pkts;	/* # of multicast packets received */
	__le32	tx_rate;	/* Rate of last successful tx frame */
	__le32	rx_rate;	/* Rate of last successful rx frame */
	__le32	rx_decrypt_succeeds;	/* # of packet decrypted successfully */
	__le32	rx_decrypt_failures;	/* # of packet decrypted failed */
};

/*
 * WLC_E_PROBRESP_MSG
 * WLC_E_P2P_PROBREQ_MSG
 * WLC_E_ACTION_FRAME_RX
 */
struct brcmf_rx_mgmt_data {
	__be16	version;
	__be16	chanspec;
	__be32	rssi;
	__be32	mactime;
	__be32	rate;
};

/* Bus independent dongle command */
struct brcmf_dcmd {
	uint cmd;		/* common dongle cmd definition */
	void *buf;		/* pointer to user buffer */
	uint len;		/* length of user buffer */
	u8 set;			/* get or set request (optional) */
	uint used;		/* bytes read or written (optional) */
	uint needed;		/* bytes needed (optional) */
};

/* Forward decls for struct brcmf_pub (see below) */
struct brcmf_proto;	/* device communication protocol info */
struct brcmf_cfg80211_dev; /* cfg80211 device info */

/* Common structure for module and instance linkage */
struct brcmf_pub {
	/* Linkage ponters */
	struct brcmf_bus *bus_if;
	struct brcmf_proto *prot;
	struct brcmf_cfg80211_info *config;

	/* Internal brcmf items */
	uint hdrlen;		/* Total BRCMF header length (proto + bus) */
	uint rxsz;		/* Rx buffer size bus module should use */
	u8 wme_dp;		/* wme discard priority */

	/* Dongle media info */
	unsigned long drv_version;	/* Version of dongle-resident driver */
	u8 mac[ETH_ALEN];		/* MAC address obtained from dongle */

	/* Multicast data packets sent to dongle */
	unsigned long tx_multicast;

	struct brcmf_if *iflist[BRCMF_MAX_IFS];

	struct mutex proto_block;
	unsigned char proto_buf[BRCMF_DCMD_MAXLEN];

<<<<<<< HEAD
	atomic_t pend_8021x_cnt;
	wait_queue_head_t pend_8021x_wait;

=======
>>>>>>> 9e97d14b
	struct brcmf_fweh_info fweh;
#ifdef DEBUG
	struct dentry *dbgfs_dir;
#endif
};

struct brcmf_if_event {
	u8 ifidx;
	u8 action;
	u8 flags;
	u8 bssidx;
};

/* forward declaration */
struct brcmf_cfg80211_vif;

/**
 * struct brcmf_if - interface control information.
 *
 * @drvr: points to device related information.
 * @vif: points to cfg80211 specific interface information.
 * @ndev: associated network device.
 * @stats: interface specific network statistics.
 * @ifidx: interface index in device firmware.
 * @bssidx: index of bss associated with this interface.
 * @mac_addr: assigned mac address.
 * @pend_8021x_cnt: tracks outstanding number of 802.1x frames.
 * @pend_8021x_wait: used for signalling change in count.
 */
struct brcmf_if {
	struct brcmf_pub *drvr;
	struct brcmf_cfg80211_vif *vif;
	struct net_device *ndev;
	struct net_device_stats stats;
	struct work_struct setmacaddr_work;
	struct work_struct multicast_work;
	int ifidx;
	s32 bssidx;
	u8 mac_addr[ETH_ALEN];
	atomic_t pend_8021x_cnt;
	wait_queue_head_t pend_8021x_wait;
};


extern int brcmf_netdev_wait_pend8021x(struct net_device *ndev);

/* Return pointer to interface name */
extern char *brcmf_ifname(struct brcmf_pub *drvr, int idx);

/* Query dongle */
extern int brcmf_proto_cdc_query_dcmd(struct brcmf_pub *drvr, int ifidx,
				       uint cmd, void *buf, uint len);
extern int brcmf_proto_cdc_set_dcmd(struct brcmf_pub *drvr, int ifidx, uint cmd,
				    void *buf, uint len);

/* Remove any protocol-specific data header. */
extern int brcmf_proto_hdrpull(struct brcmf_pub *drvr, u8 *ifidx,
			       struct sk_buff *rxp);

<<<<<<< HEAD
extern int brcmf_net_attach(struct brcmf_if *ifp);
extern struct brcmf_if *brcmf_add_if(struct brcmf_pub *drvr, int ifidx,
				     s32 bssidx, char *name, u8 *mac_addr);
extern void brcmf_del_if(struct brcmf_pub *drvr, int ifidx);
=======
extern int brcmf_net_attach(struct brcmf_if *ifp, bool rtnl_locked);
extern struct brcmf_if *brcmf_add_if(struct brcmf_pub *drvr, s32 bssidx,
				     s32 ifidx, char *name, u8 *mac_addr);
extern void brcmf_del_if(struct brcmf_pub *drvr, s32 bssidx);
extern u32 brcmf_get_chip_info(struct brcmf_if *ifp);
>>>>>>> 9e97d14b

#endif				/* _BRCMF_H_ */<|MERGE_RESOLUTION|>--- conflicted
+++ resolved
@@ -526,12 +526,6 @@
 	struct mutex proto_block;
 	unsigned char proto_buf[BRCMF_DCMD_MAXLEN];
 
-<<<<<<< HEAD
-	atomic_t pend_8021x_cnt;
-	wait_queue_head_t pend_8021x_wait;
-
-=======
->>>>>>> 9e97d14b
 	struct brcmf_fweh_info fweh;
 #ifdef DEBUG
 	struct dentry *dbgfs_dir;
@@ -591,17 +585,10 @@
 extern int brcmf_proto_hdrpull(struct brcmf_pub *drvr, u8 *ifidx,
 			       struct sk_buff *rxp);
 
-<<<<<<< HEAD
-extern int brcmf_net_attach(struct brcmf_if *ifp);
-extern struct brcmf_if *brcmf_add_if(struct brcmf_pub *drvr, int ifidx,
-				     s32 bssidx, char *name, u8 *mac_addr);
-extern void brcmf_del_if(struct brcmf_pub *drvr, int ifidx);
-=======
 extern int brcmf_net_attach(struct brcmf_if *ifp, bool rtnl_locked);
 extern struct brcmf_if *brcmf_add_if(struct brcmf_pub *drvr, s32 bssidx,
 				     s32 ifidx, char *name, u8 *mac_addr);
 extern void brcmf_del_if(struct brcmf_pub *drvr, s32 bssidx);
 extern u32 brcmf_get_chip_info(struct brcmf_if *ifp);
->>>>>>> 9e97d14b
 
 #endif				/* _BRCMF_H_ */