/*
 * intel_pstate.c: Native P state management for Intel processors
 *
 * (C) Copyright 2012 Intel Corporation
 * Author: Dirk Brandewie <dirk.j.brandewie@intel.com>
 *
 * This program is free software; you can redistribute it and/or
 * modify it under the terms of the GNU General Public License
 * as published by the Free Software Foundation; version 2
 * of the License.
 */

#include <linux/kernel.h>
#include <linux/kernel_stat.h>
#include <linux/module.h>
#include <linux/ktime.h>
#include <linux/hrtimer.h>
#include <linux/tick.h>
#include <linux/slab.h>
#include <linux/sched.h>
#include <linux/list.h>
#include <linux/cpu.h>
#include <linux/cpufreq.h>
#include <linux/sysfs.h>
#include <linux/types.h>
#include <linux/fs.h>
#include <linux/debugfs.h>
#include <linux/acpi.h>
#include <trace/events/power.h>

#include <asm/div64.h>
#include <asm/msr.h>
#include <asm/cpu_device_id.h>

#define SAMPLE_COUNT		3

<<<<<<< HEAD
#define BYT_RATIOS	0x66a
#define BYT_VIDS        0x66b
=======
#define BYT_RATIOS		0x66a
#define BYT_VIDS		0x66b
#define BYT_TURBO_RATIOS	0x66c

>>>>>>> e3703f8c

#define FRAC_BITS 8
#define int_tofp(X) ((int64_t)(X) << FRAC_BITS)
#define fp_toint(X) ((X) >> FRAC_BITS)

static inline int32_t mul_fp(int32_t x, int32_t y)
{
	return ((int64_t)x * (int64_t)y) >> FRAC_BITS;
}

static inline int32_t div_fp(int32_t x, int32_t y)
{
	return div_s64((int64_t)x << FRAC_BITS, (int64_t)y);
}

static u64 energy_divisor;

struct sample {
	int32_t core_pct_busy;
	u64 aperf;
	u64 mperf;
	unsigned long long tsc;
	int freq;
};

struct pstate_data {
	int	current_pstate;
	int	min_pstate;
	int	max_pstate;
	int	turbo_pstate;
};

struct vid_data {
	int32_t min;
	int32_t max;
	int32_t ratio;
};

struct _pid {
	int setpoint;
	int32_t integral;
	int32_t p_gain;
	int32_t i_gain;
	int32_t d_gain;
	int deadband;
	int32_t last_err;
};

struct cpudata {
	int cpu;

	char name[64];

	struct timer_list timer;

	struct pstate_data pstate;
	struct vid_data vid;
	struct _pid pid;

	u64	prev_aperf;
	u64	prev_mperf;
	unsigned long long prev_tsc;
	int	sample_ptr;
	struct sample samples[SAMPLE_COUNT];
};

static struct cpudata **all_cpu_data;
struct pstate_adjust_policy {
	int sample_rate_ms;
	int deadband;
	int setpoint;
	int p_gain_pct;
	int d_gain_pct;
	int i_gain_pct;
};

struct pstate_funcs {
	int (*get_max)(void);
	int (*get_min)(void);
	int (*get_turbo)(void);
	void (*set)(struct cpudata*, int pstate);
	void (*get_vid)(struct cpudata *);
};

struct cpu_defaults {
	struct pstate_adjust_policy pid_policy;
	struct pstate_funcs funcs;
};

static struct pstate_adjust_policy pid_params;
static struct pstate_funcs pstate_funcs;

struct perf_limits {
	int no_turbo;
	int max_perf_pct;
	int min_perf_pct;
	int32_t max_perf;
	int32_t min_perf;
	int max_policy_pct;
	int max_sysfs_pct;
};

static struct perf_limits limits = {
	.no_turbo = 0,
	.max_perf_pct = 100,
	.max_perf = int_tofp(1),
	.min_perf_pct = 0,
	.min_perf = 0,
	.max_policy_pct = 100,
	.max_sysfs_pct = 100,
};

static inline void pid_reset(struct _pid *pid, int setpoint, int busy,
			int deadband, int integral) {
	pid->setpoint = setpoint;
	pid->deadband  = deadband;
	pid->integral  = int_tofp(integral);
	pid->last_err  = setpoint - busy;
}

static inline void pid_p_gain_set(struct _pid *pid, int percent)
{
	pid->p_gain = div_fp(int_tofp(percent), int_tofp(100));
}

static inline void pid_i_gain_set(struct _pid *pid, int percent)
{
	pid->i_gain = div_fp(int_tofp(percent), int_tofp(100));
}

static inline void pid_d_gain_set(struct _pid *pid, int percent)
{

	pid->d_gain = div_fp(int_tofp(percent), int_tofp(100));
}

static signed int pid_calc(struct _pid *pid, int32_t busy)
{
	signed int result;
	int32_t pterm, dterm, fp_error;
	int32_t integral_limit;

	fp_error = int_tofp(pid->setpoint) - busy;

	if (abs(fp_error) <= int_tofp(pid->deadband))
		return 0;

	pterm = mul_fp(pid->p_gain, fp_error);

	pid->integral += fp_error;

	/* limit the integral term */
	integral_limit = int_tofp(30);
	if (pid->integral > integral_limit)
		pid->integral = integral_limit;
	if (pid->integral < -integral_limit)
		pid->integral = -integral_limit;

	dterm = mul_fp(pid->d_gain, fp_error - pid->last_err);
	pid->last_err = fp_error;

	result = pterm + mul_fp(pid->integral, pid->i_gain) + dterm;

	return (signed int)fp_toint(result);
}

static inline void intel_pstate_busy_pid_reset(struct cpudata *cpu)
{
	pid_p_gain_set(&cpu->pid, pid_params.p_gain_pct);
	pid_d_gain_set(&cpu->pid, pid_params.d_gain_pct);
	pid_i_gain_set(&cpu->pid, pid_params.i_gain_pct);

	pid_reset(&cpu->pid,
		pid_params.setpoint,
		100,
		pid_params.deadband,
		0);
}

static inline void intel_pstate_reset_all_pid(void)
{
	unsigned int cpu;
	for_each_online_cpu(cpu) {
		if (all_cpu_data[cpu])
			intel_pstate_busy_pid_reset(all_cpu_data[cpu]);
	}
}

/************************** debugfs begin ************************/
static int pid_param_set(void *data, u64 val)
{
	*(u32 *)data = val;
	intel_pstate_reset_all_pid();
	return 0;
}
static int pid_param_get(void *data, u64 *val)
{
	*val = *(u32 *)data;
	return 0;
}
DEFINE_SIMPLE_ATTRIBUTE(fops_pid_param, pid_param_get,
			pid_param_set, "%llu\n");

struct pid_param {
	char *name;
	void *value;
};

static struct pid_param pid_files[] = {
	{"sample_rate_ms", &pid_params.sample_rate_ms},
	{"d_gain_pct", &pid_params.d_gain_pct},
	{"i_gain_pct", &pid_params.i_gain_pct},
	{"deadband", &pid_params.deadband},
	{"setpoint", &pid_params.setpoint},
	{"p_gain_pct", &pid_params.p_gain_pct},
	{NULL, NULL}
};

static struct dentry *debugfs_parent;
static void intel_pstate_debug_expose_params(void)
{
	int i = 0;

	debugfs_parent = debugfs_create_dir("pstate_snb", NULL);
	if (IS_ERR_OR_NULL(debugfs_parent))
		return;
	while (pid_files[i].name) {
		debugfs_create_file(pid_files[i].name, 0660,
				debugfs_parent, pid_files[i].value,
				&fops_pid_param);
		i++;
	}
}

/************************** debugfs end ************************/

/************************** sysfs begin ************************/
#define show_one(file_name, object)					\
	static ssize_t show_##file_name					\
	(struct kobject *kobj, struct attribute *attr, char *buf)	\
	{								\
		return sprintf(buf, "%u\n", limits.object);		\
	}

static ssize_t store_no_turbo(struct kobject *a, struct attribute *b,
				const char *buf, size_t count)
{
	unsigned int input;
	int ret;
	ret = sscanf(buf, "%u", &input);
	if (ret != 1)
		return -EINVAL;
	limits.no_turbo = clamp_t(int, input, 0 , 1);

	return count;
}

static ssize_t store_max_perf_pct(struct kobject *a, struct attribute *b,
				const char *buf, size_t count)
{
	unsigned int input;
	int ret;
	ret = sscanf(buf, "%u", &input);
	if (ret != 1)
		return -EINVAL;

	limits.max_sysfs_pct = clamp_t(int, input, 0 , 100);
	limits.max_perf_pct = min(limits.max_policy_pct, limits.max_sysfs_pct);
	limits.max_perf = div_fp(int_tofp(limits.max_perf_pct), int_tofp(100));
	return count;
}

static ssize_t store_min_perf_pct(struct kobject *a, struct attribute *b,
				const char *buf, size_t count)
{
	unsigned int input;
	int ret;
	ret = sscanf(buf, "%u", &input);
	if (ret != 1)
		return -EINVAL;
	limits.min_perf_pct = clamp_t(int, input, 0 , 100);
	limits.min_perf = div_fp(int_tofp(limits.min_perf_pct), int_tofp(100));

	return count;
}

show_one(no_turbo, no_turbo);
show_one(max_perf_pct, max_perf_pct);
show_one(min_perf_pct, min_perf_pct);

define_one_global_rw(no_turbo);
define_one_global_rw(max_perf_pct);
define_one_global_rw(min_perf_pct);

static struct attribute *intel_pstate_attributes[] = {
	&no_turbo.attr,
	&max_perf_pct.attr,
	&min_perf_pct.attr,
	NULL
};

static struct attribute_group intel_pstate_attr_group = {
	.attrs = intel_pstate_attributes,
};
static struct kobject *intel_pstate_kobject;

static void intel_pstate_sysfs_expose_params(void)
{
	int rc;

	intel_pstate_kobject = kobject_create_and_add("intel_pstate",
						&cpu_subsys.dev_root->kobj);
	BUG_ON(!intel_pstate_kobject);
	rc = sysfs_create_group(intel_pstate_kobject,
				&intel_pstate_attr_group);
	BUG_ON(rc);
}

/************************** sysfs end ************************/
static int byt_get_min_pstate(void)
{
	u64 value;
	rdmsrl(BYT_RATIOS, value);
	return (value >> 8) & 0xFF;
}

static int byt_get_max_pstate(void)
{
	u64 value;
	rdmsrl(BYT_RATIOS, value);
	return (value >> 16) & 0xFF;
}

<<<<<<< HEAD
=======
static int byt_get_turbo_pstate(void)
{
	u64 value;
	rdmsrl(BYT_TURBO_RATIOS, value);
	return value & 0x3F;
}

>>>>>>> e3703f8c
static void byt_set_pstate(struct cpudata *cpudata, int pstate)
{
	u64 val;
	int32_t vid_fp;
	u32 vid;

	val = pstate << 8;
	if (limits.no_turbo)
		val |= (u64)1 << 32;

	vid_fp = cpudata->vid.min + mul_fp(
		int_tofp(pstate - cpudata->pstate.min_pstate),
		cpudata->vid.ratio);

	vid_fp = clamp_t(int32_t, vid_fp, cpudata->vid.min, cpudata->vid.max);
	vid = fp_toint(vid_fp);

	val |= vid;

	wrmsrl(MSR_IA32_PERF_CTL, val);
}

static void byt_get_vid(struct cpudata *cpudata)
{
	u64 value;

	rdmsrl(BYT_VIDS, value);
	cpudata->vid.min = int_tofp((value >> 8) & 0x7f);
	cpudata->vid.max = int_tofp((value >> 16) & 0x7f);
	cpudata->vid.ratio = div_fp(
		cpudata->vid.max - cpudata->vid.min,
		int_tofp(cpudata->pstate.max_pstate -
			cpudata->pstate.min_pstate));
}


static int core_get_min_pstate(void)
{
	u64 value;
	rdmsrl(MSR_PLATFORM_INFO, value);
	return (value >> 40) & 0xFF;
}

static int core_get_max_pstate(void)
{
	u64 value;
	rdmsrl(MSR_PLATFORM_INFO, value);
	return (value >> 8) & 0xFF;
}

static int core_get_turbo_pstate(void)
{
	u64 value;
	int nont, ret;
	rdmsrl(MSR_NHM_TURBO_RATIO_LIMIT, value);
	nont = core_get_max_pstate();
	ret = ((value) & 255);
	if (ret <= nont)
		ret = nont;
	return ret;
}

static void core_set_pstate(struct cpudata *cpudata, int pstate)
{
	u64 val;

	val = pstate << 8;
	if (limits.no_turbo)
		val |= (u64)1 << 32;

	wrmsrl(MSR_IA32_PERF_CTL, val);
}

static struct cpu_defaults core_params = {
	.pid_policy = {
		.sample_rate_ms = 10,
		.deadband = 0,
		.setpoint = 97,
		.p_gain_pct = 20,
		.d_gain_pct = 0,
		.i_gain_pct = 0,
	},
	.funcs = {
		.get_max = core_get_max_pstate,
		.get_min = core_get_min_pstate,
		.get_turbo = core_get_turbo_pstate,
		.set = core_set_pstate,
	},
};

static struct cpu_defaults byt_params = {
	.pid_policy = {
		.sample_rate_ms = 10,
		.deadband = 0,
		.setpoint = 97,
		.p_gain_pct = 14,
		.d_gain_pct = 0,
		.i_gain_pct = 4,
	},
	.funcs = {
		.get_max = byt_get_max_pstate,
		.get_min = byt_get_min_pstate,
<<<<<<< HEAD
		.get_turbo = byt_get_max_pstate,
=======
		.get_turbo = byt_get_turbo_pstate,
>>>>>>> e3703f8c
		.set = byt_set_pstate,
		.get_vid = byt_get_vid,
	},
};


static void intel_pstate_get_min_max(struct cpudata *cpu, int *min, int *max)
{
	int max_perf = cpu->pstate.turbo_pstate;
	int max_perf_adj;
	int min_perf;
	if (limits.no_turbo)
		max_perf = cpu->pstate.max_pstate;

	max_perf_adj = fp_toint(mul_fp(int_tofp(max_perf), limits.max_perf));
	*max = clamp_t(int, max_perf_adj,
			cpu->pstate.min_pstate, cpu->pstate.turbo_pstate);

	min_perf = fp_toint(mul_fp(int_tofp(max_perf), limits.min_perf));
	*min = clamp_t(int, min_perf,
			cpu->pstate.min_pstate, max_perf);
}

static void intel_pstate_set_pstate(struct cpudata *cpu, int pstate)
{
	int max_perf, min_perf;

	intel_pstate_get_min_max(cpu, &min_perf, &max_perf);

	pstate = clamp_t(int, pstate, min_perf, max_perf);

	if (pstate == cpu->pstate.current_pstate)
		return;

	trace_cpu_frequency(pstate * 100000, cpu->cpu);

	cpu->pstate.current_pstate = pstate;

	pstate_funcs.set(cpu, pstate);
}

static inline void intel_pstate_pstate_increase(struct cpudata *cpu, int steps)
{
	int target;
	target = cpu->pstate.current_pstate + steps;

	intel_pstate_set_pstate(cpu, target);
}

static inline void intel_pstate_pstate_decrease(struct cpudata *cpu, int steps)
{
	int target;
	target = cpu->pstate.current_pstate - steps;
	intel_pstate_set_pstate(cpu, target);
}

static void intel_pstate_get_cpu_pstates(struct cpudata *cpu)
{
	sprintf(cpu->name, "Intel 2nd generation core");

	cpu->pstate.min_pstate = pstate_funcs.get_min();
	cpu->pstate.max_pstate = pstate_funcs.get_max();
	cpu->pstate.turbo_pstate = pstate_funcs.get_turbo();

	if (pstate_funcs.get_vid)
		pstate_funcs.get_vid(cpu);

	/*
	 * goto max pstate so we don't slow up boot if we are built-in if we are
	 * a module we will take care of it during normal operation
	 */
	intel_pstate_set_pstate(cpu, cpu->pstate.max_pstate);
}

static inline void intel_pstate_calc_busy(struct cpudata *cpu,
					struct sample *sample)
{
	u64 core_pct;
	u64 c0_pct;
<<<<<<< HEAD

	core_pct = div64_u64(sample->aperf * 100, sample->mperf);

	c0_pct = div64_u64(sample->mperf * 100, sample->tsc);
	sample->freq = fp_toint(
		mul_fp(int_tofp(cpu->pstate.max_pstate),
			int_tofp(core_pct * 1000)));

=======

	core_pct = div64_u64(sample->aperf * 100, sample->mperf);

	c0_pct = div64_u64(sample->mperf * 100, sample->tsc);
	sample->freq = fp_toint(
		mul_fp(int_tofp(cpu->pstate.max_pstate),
			int_tofp(core_pct * 1000)));

>>>>>>> e3703f8c
	sample->core_pct_busy = mul_fp(int_tofp(core_pct),
				div_fp(int_tofp(c0_pct + 1), int_tofp(100)));
}

static inline void intel_pstate_sample(struct cpudata *cpu)
{
	u64 aperf, mperf;
	unsigned long long tsc;

	rdmsrl(MSR_IA32_APERF, aperf);
	rdmsrl(MSR_IA32_MPERF, mperf);
	tsc = native_read_tsc();

	cpu->sample_ptr = (cpu->sample_ptr + 1) % SAMPLE_COUNT;
	cpu->samples[cpu->sample_ptr].aperf = aperf;
	cpu->samples[cpu->sample_ptr].mperf = mperf;
	cpu->samples[cpu->sample_ptr].tsc = tsc;
	cpu->samples[cpu->sample_ptr].aperf -= cpu->prev_aperf;
	cpu->samples[cpu->sample_ptr].mperf -= cpu->prev_mperf;
	cpu->samples[cpu->sample_ptr].tsc -= cpu->prev_tsc;

	intel_pstate_calc_busy(cpu, &cpu->samples[cpu->sample_ptr]);

	cpu->prev_aperf = aperf;
	cpu->prev_mperf = mperf;
	cpu->prev_tsc = tsc;
}

static inline void intel_pstate_set_sample_time(struct cpudata *cpu)
{
	int sample_time, delay;

	sample_time = pid_params.sample_rate_ms;
	delay = msecs_to_jiffies(sample_time);
	mod_timer_pinned(&cpu->timer, jiffies + delay);
}

static inline int32_t intel_pstate_get_scaled_busy(struct cpudata *cpu)
{
	int32_t core_busy, max_pstate, current_pstate;

	core_busy = cpu->samples[cpu->sample_ptr].core_pct_busy;
	max_pstate = int_tofp(cpu->pstate.max_pstate);
	current_pstate = int_tofp(cpu->pstate.current_pstate);
	return mul_fp(core_busy, div_fp(max_pstate, current_pstate));
}

static inline void intel_pstate_adjust_busy_pstate(struct cpudata *cpu)
{
	int32_t busy_scaled;
	struct _pid *pid;
	signed int ctl = 0;
	int steps;

	pid = &cpu->pid;
	busy_scaled = intel_pstate_get_scaled_busy(cpu);

	ctl = pid_calc(pid, busy_scaled);

	steps = abs(ctl);

	if (ctl < 0)
		intel_pstate_pstate_increase(cpu, steps);
	else
		intel_pstate_pstate_decrease(cpu, steps);
}

static void intel_pstate_timer_func(unsigned long __data)
{
	struct cpudata *cpu = (struct cpudata *) __data;
	struct sample *sample;
<<<<<<< HEAD
	u64 energy;
=======
>>>>>>> e3703f8c

	intel_pstate_sample(cpu);

	sample = &cpu->samples[cpu->sample_ptr];
<<<<<<< HEAD
	rdmsrl(MSR_PKG_ENERGY_STATUS, energy);
=======
>>>>>>> e3703f8c

	intel_pstate_adjust_busy_pstate(cpu);

	trace_pstate_sample(fp_toint(sample->core_pct_busy),
			fp_toint(intel_pstate_get_scaled_busy(cpu)),
			cpu->pstate.current_pstate,
			sample->mperf,
			sample->aperf,
<<<<<<< HEAD
			div64_u64(energy, energy_divisor),
=======
>>>>>>> e3703f8c
			sample->freq);

	intel_pstate_set_sample_time(cpu);
}

#define ICPU(model, policy) \
	{ X86_VENDOR_INTEL, 6, model, X86_FEATURE_APERFMPERF,\
			(unsigned long)&policy }

static const struct x86_cpu_id intel_pstate_cpu_ids[] = {
	ICPU(0x2a, core_params),
	ICPU(0x2d, core_params),
	ICPU(0x37, byt_params),
	ICPU(0x3a, core_params),
	ICPU(0x3c, core_params),
	ICPU(0x3e, core_params),
	ICPU(0x3f, core_params),
	ICPU(0x45, core_params),
	ICPU(0x46, core_params),
	{}
};
MODULE_DEVICE_TABLE(x86cpu, intel_pstate_cpu_ids);

static int intel_pstate_init_cpu(unsigned int cpunum)
{

	const struct x86_cpu_id *id;
	struct cpudata *cpu;

	id = x86_match_cpu(intel_pstate_cpu_ids);
	if (!id)
		return -ENODEV;

	all_cpu_data[cpunum] = kzalloc(sizeof(struct cpudata), GFP_KERNEL);
	if (!all_cpu_data[cpunum])
		return -ENOMEM;

	cpu = all_cpu_data[cpunum];

	intel_pstate_get_cpu_pstates(cpu);
	if (!cpu->pstate.current_pstate) {
		all_cpu_data[cpunum] = NULL;
		kfree(cpu);
		return -ENODATA;
	}

	cpu->cpu = cpunum;

	init_timer_deferrable(&cpu->timer);
	cpu->timer.function = intel_pstate_timer_func;
	cpu->timer.data =
		(unsigned long)cpu;
	cpu->timer.expires = jiffies + HZ/100;
	intel_pstate_busy_pid_reset(cpu);
	intel_pstate_sample(cpu);
	intel_pstate_set_pstate(cpu, cpu->pstate.max_pstate);

	add_timer_on(&cpu->timer, cpunum);

	pr_info("Intel pstate controlling: cpu %d\n", cpunum);

	return 0;
}

static unsigned int intel_pstate_get(unsigned int cpu_num)
{
	struct sample *sample;
	struct cpudata *cpu;

	cpu = all_cpu_data[cpu_num];
	if (!cpu)
		return 0;
	sample = &cpu->samples[cpu->sample_ptr];
	return sample->freq;
}

static int intel_pstate_set_policy(struct cpufreq_policy *policy)
{
	struct cpudata *cpu;

	cpu = all_cpu_data[policy->cpu];

	if (!policy->cpuinfo.max_freq)
		return -ENODEV;

	if (policy->policy == CPUFREQ_POLICY_PERFORMANCE) {
		limits.min_perf_pct = 100;
		limits.min_perf = int_tofp(1);
		limits.max_perf_pct = 100;
		limits.max_perf = int_tofp(1);
		limits.no_turbo = 0;
		return 0;
	}
	limits.min_perf_pct = (policy->min * 100) / policy->cpuinfo.max_freq;
	limits.min_perf_pct = clamp_t(int, limits.min_perf_pct, 0 , 100);
	limits.min_perf = div_fp(int_tofp(limits.min_perf_pct), int_tofp(100));

	limits.max_policy_pct = policy->max * 100 / policy->cpuinfo.max_freq;
	limits.max_policy_pct = clamp_t(int, limits.max_policy_pct, 0 , 100);
	limits.max_perf_pct = min(limits.max_policy_pct, limits.max_sysfs_pct);
	limits.max_perf = div_fp(int_tofp(limits.max_perf_pct), int_tofp(100));

	return 0;
}

static int intel_pstate_verify_policy(struct cpufreq_policy *policy)
{
	cpufreq_verify_within_cpu_limits(policy);

	if ((policy->policy != CPUFREQ_POLICY_POWERSAVE) &&
		(policy->policy != CPUFREQ_POLICY_PERFORMANCE))
		return -EINVAL;

	return 0;
}

static int intel_pstate_cpu_exit(struct cpufreq_policy *policy)
{
	int cpu = policy->cpu;

	del_timer(&all_cpu_data[cpu]->timer);
	kfree(all_cpu_data[cpu]);
	all_cpu_data[cpu] = NULL;
	return 0;
}

static int intel_pstate_cpu_init(struct cpufreq_policy *policy)
{
	struct cpudata *cpu;
	int rc;

	rc = intel_pstate_init_cpu(policy->cpu);
	if (rc)
		return rc;

	cpu = all_cpu_data[policy->cpu];

	if (!limits.no_turbo &&
		limits.min_perf_pct == 100 && limits.max_perf_pct == 100)
		policy->policy = CPUFREQ_POLICY_PERFORMANCE;
	else
		policy->policy = CPUFREQ_POLICY_POWERSAVE;

	policy->min = cpu->pstate.min_pstate * 100000;
	policy->max = cpu->pstate.turbo_pstate * 100000;

	/* cpuinfo and default policy values */
	policy->cpuinfo.min_freq = cpu->pstate.min_pstate * 100000;
	policy->cpuinfo.max_freq = cpu->pstate.turbo_pstate * 100000;
	policy->cpuinfo.transition_latency = CPUFREQ_ETERNAL;
	cpumask_set_cpu(policy->cpu, policy->cpus);

	return 0;
}

static struct cpufreq_driver intel_pstate_driver = {
	.flags		= CPUFREQ_CONST_LOOPS,
	.verify		= intel_pstate_verify_policy,
	.setpolicy	= intel_pstate_set_policy,
	.get		= intel_pstate_get,
	.init		= intel_pstate_cpu_init,
	.exit		= intel_pstate_cpu_exit,
	.name		= "intel_pstate",
};

static int __initdata no_load;

static int intel_pstate_msrs_not_valid(void)
{
	/* Check that all the msr's we are using are valid. */
	u64 aperf, mperf, tmp;

	rdmsrl(MSR_IA32_APERF, aperf);
	rdmsrl(MSR_IA32_MPERF, mperf);

	if (!pstate_funcs.get_max() ||
		!pstate_funcs.get_min() ||
		!pstate_funcs.get_turbo())
		return -ENODEV;

	rdmsrl(MSR_IA32_APERF, tmp);
	if (!(tmp - aperf))
		return -ENODEV;

	rdmsrl(MSR_IA32_MPERF, tmp);
	if (!(tmp - mperf))
		return -ENODEV;

	return 0;
}

static void copy_pid_params(struct pstate_adjust_policy *policy)
{
	pid_params.sample_rate_ms = policy->sample_rate_ms;
	pid_params.p_gain_pct = policy->p_gain_pct;
	pid_params.i_gain_pct = policy->i_gain_pct;
	pid_params.d_gain_pct = policy->d_gain_pct;
	pid_params.deadband = policy->deadband;
	pid_params.setpoint = policy->setpoint;
}

static void copy_cpu_funcs(struct pstate_funcs *funcs)
{
	pstate_funcs.get_max   = funcs->get_max;
	pstate_funcs.get_min   = funcs->get_min;
	pstate_funcs.get_turbo = funcs->get_turbo;
	pstate_funcs.set       = funcs->set;
	pstate_funcs.get_vid   = funcs->get_vid;
}

#if IS_ENABLED(CONFIG_ACPI)
#include <acpi/processor.h>

static bool intel_pstate_no_acpi_pss(void)
{
	int i;

	for_each_possible_cpu(i) {
		acpi_status status;
		union acpi_object *pss;
		struct acpi_buffer buffer = { ACPI_ALLOCATE_BUFFER, NULL };
		struct acpi_processor *pr = per_cpu(processors, i);

		if (!pr)
			continue;

		status = acpi_evaluate_object(pr->handle, "_PSS", NULL, &buffer);
		if (ACPI_FAILURE(status))
			continue;

		pss = buffer.pointer;
		if (pss && pss->type == ACPI_TYPE_PACKAGE) {
			kfree(pss);
			return false;
		}

		kfree(pss);
	}

	return true;
}

struct hw_vendor_info {
	u16  valid;
	char oem_id[ACPI_OEM_ID_SIZE];
	char oem_table_id[ACPI_OEM_TABLE_ID_SIZE];
};

/* Hardware vendor-specific info that has its own power management modes */
static struct hw_vendor_info vendor_info[] = {
	{1, "HP    ", "ProLiant"},
	{0, "", ""},
};

static bool intel_pstate_platform_pwr_mgmt_exists(void)
{
	struct acpi_table_header hdr;
	struct hw_vendor_info *v_info;

	if (acpi_disabled
	    || ACPI_FAILURE(acpi_get_table_header(ACPI_SIG_FADT, 0, &hdr)))
		return false;

	for (v_info = vendor_info; v_info->valid; v_info++) {
		if (!strncmp(hdr.oem_id, v_info->oem_id, ACPI_OEM_ID_SIZE)
		    && !strncmp(hdr.oem_table_id, v_info->oem_table_id, ACPI_OEM_TABLE_ID_SIZE)
		    && intel_pstate_no_acpi_pss())
			return true;
	}

	return false;
}
#else /* CONFIG_ACPI not enabled */
static inline bool intel_pstate_platform_pwr_mgmt_exists(void) { return false; }
#endif /* CONFIG_ACPI */

static int __init intel_pstate_init(void)
{
	int cpu, rc = 0;
	const struct x86_cpu_id *id;
	struct cpu_defaults *cpu_info;
	u64 units;

	if (no_load)
		return -ENODEV;

	id = x86_match_cpu(intel_pstate_cpu_ids);
	if (!id)
		return -ENODEV;

	/*
	 * The Intel pstate driver will be ignored if the platform
	 * firmware has its own power management modes.
	 */
	if (intel_pstate_platform_pwr_mgmt_exists())
		return -ENODEV;

	cpu_info = (struct cpu_defaults *)id->driver_data;

	copy_pid_params(&cpu_info->pid_policy);
	copy_cpu_funcs(&cpu_info->funcs);

	if (intel_pstate_msrs_not_valid())
		return -ENODEV;

	pr_info("Intel P-state driver initializing.\n");

	all_cpu_data = vzalloc(sizeof(void *) * num_possible_cpus());
	if (!all_cpu_data)
		return -ENOMEM;

	rc = cpufreq_register_driver(&intel_pstate_driver);
	if (rc)
		goto out;

	rdmsrl(MSR_RAPL_POWER_UNIT, units);
	energy_divisor = 1 << ((units >> 8) & 0x1f); /* bits{12:8} */

	intel_pstate_debug_expose_params();
	intel_pstate_sysfs_expose_params();

	return rc;
out:
	get_online_cpus();
	for_each_online_cpu(cpu) {
		if (all_cpu_data[cpu]) {
			del_timer_sync(&all_cpu_data[cpu]->timer);
			kfree(all_cpu_data[cpu]);
		}
	}

	put_online_cpus();
	vfree(all_cpu_data);
	return -ENODEV;
}
device_initcall(intel_pstate_init);

static int __init intel_pstate_setup(char *str)
{
	if (!str)
		return -EINVAL;

	if (!strcmp(str, "disable"))
		no_load = 1;
	return 0;
}
early_param("intel_pstate", intel_pstate_setup);

MODULE_AUTHOR("Dirk Brandewie <dirk.j.brandewie@intel.com>");
MODULE_DESCRIPTION("'intel_pstate' - P state driver Intel Core processors");
MODULE_LICENSE("GPL");<|MERGE_RESOLUTION|>--- conflicted
+++ resolved
@@ -34,15 +34,10 @@
 
 #define SAMPLE_COUNT		3
 
-<<<<<<< HEAD
-#define BYT_RATIOS	0x66a
-#define BYT_VIDS        0x66b
-=======
 #define BYT_RATIOS		0x66a
 #define BYT_VIDS		0x66b
 #define BYT_TURBO_RATIOS	0x66c
 
->>>>>>> e3703f8c
 
 #define FRAC_BITS 8
 #define int_tofp(X) ((int64_t)(X) << FRAC_BITS)
@@ -57,8 +52,6 @@
 {
 	return div_s64((int64_t)x << FRAC_BITS, (int64_t)y);
 }
-
-static u64 energy_divisor;
 
 struct sample {
 	int32_t core_pct_busy;
@@ -376,8 +369,6 @@
 	return (value >> 16) & 0xFF;
 }
 
-<<<<<<< HEAD
-=======
 static int byt_get_turbo_pstate(void)
 {
 	u64 value;
@@ -385,7 +376,6 @@
 	return value & 0x3F;
 }
 
->>>>>>> e3703f8c
 static void byt_set_pstate(struct cpudata *cpudata, int pstate)
 {
 	u64 val;
@@ -488,11 +478,7 @@
 	.funcs = {
 		.get_max = byt_get_max_pstate,
 		.get_min = byt_get_min_pstate,
-<<<<<<< HEAD
-		.get_turbo = byt_get_max_pstate,
-=======
 		.get_turbo = byt_get_turbo_pstate,
->>>>>>> e3703f8c
 		.set = byt_set_pstate,
 		.get_vid = byt_get_vid,
 	},
@@ -572,7 +558,6 @@
 {
 	u64 core_pct;
 	u64 c0_pct;
-<<<<<<< HEAD
 
 	core_pct = div64_u64(sample->aperf * 100, sample->mperf);
 
@@ -581,16 +566,6 @@
 		mul_fp(int_tofp(cpu->pstate.max_pstate),
 			int_tofp(core_pct * 1000)));
 
-=======
-
-	core_pct = div64_u64(sample->aperf * 100, sample->mperf);
-
-	c0_pct = div64_u64(sample->mperf * 100, sample->tsc);
-	sample->freq = fp_toint(
-		mul_fp(int_tofp(cpu->pstate.max_pstate),
-			int_tofp(core_pct * 1000)));
-
->>>>>>> e3703f8c
 	sample->core_pct_busy = mul_fp(int_tofp(core_pct),
 				div_fp(int_tofp(c0_pct + 1), int_tofp(100)));
 }
@@ -662,18 +637,10 @@
 {
 	struct cpudata *cpu = (struct cpudata *) __data;
 	struct sample *sample;
-<<<<<<< HEAD
-	u64 energy;
-=======
->>>>>>> e3703f8c
 
 	intel_pstate_sample(cpu);
 
 	sample = &cpu->samples[cpu->sample_ptr];
-<<<<<<< HEAD
-	rdmsrl(MSR_PKG_ENERGY_STATUS, energy);
-=======
->>>>>>> e3703f8c
 
 	intel_pstate_adjust_busy_pstate(cpu);
 
@@ -682,10 +649,6 @@
 			cpu->pstate.current_pstate,
 			sample->mperf,
 			sample->aperf,
-<<<<<<< HEAD
-			div64_u64(energy, energy_divisor),
-=======
->>>>>>> e3703f8c
 			sample->freq);
 
 	intel_pstate_set_sample_time(cpu);
@@ -967,7 +930,6 @@
 	int cpu, rc = 0;
 	const struct x86_cpu_id *id;
 	struct cpu_defaults *cpu_info;
-	u64 units;
 
 	if (no_load)
 		return -ENODEV;
@@ -1000,9 +962,6 @@
 	rc = cpufreq_register_driver(&intel_pstate_driver);
 	if (rc)
 		goto out;
-
-	rdmsrl(MSR_RAPL_POWER_UNIT, units);
-	energy_divisor = 1 << ((units >> 8) & 0x1f); /* bits{12:8} */
 
 	intel_pstate_debug_expose_params();
 	intel_pstate_sysfs_expose_params();
