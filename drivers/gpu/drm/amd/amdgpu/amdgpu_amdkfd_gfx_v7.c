/*
 * Copyright 2014 Advanced Micro Devices, Inc.
 *
 * Permission is hereby granted, free of charge, to any person obtaining a
 * copy of this software and associated documentation files (the "Software"),
 * to deal in the Software without restriction, including without limitation
 * the rights to use, copy, modify, merge, publish, distribute, sublicense,
 * and/or sell copies of the Software, and to permit persons to whom the
 * Software is furnished to do so, subject to the following conditions:
 *
 * The above copyright notice and this permission notice shall be included in
 * all copies or substantial portions of the Software.
 *
 * THE SOFTWARE IS PROVIDED "AS IS", WITHOUT WARRANTY OF ANY KIND, EXPRESS OR
 * IMPLIED, INCLUDING BUT NOT LIMITED TO THE WARRANTIES OF MERCHANTABILITY,
 * FITNESS FOR A PARTICULAR PURPOSE AND NONINFRINGEMENT.  IN NO EVENT SHALL
 * THE COPYRIGHT HOLDER(S) OR AUTHOR(S) BE LIABLE FOR ANY CLAIM, DAMAGES OR
 * OTHER LIABILITY, WHETHER IN AN ACTION OF CONTRACT, TORT OR OTHERWISE,
 * ARISING FROM, OUT OF OR IN CONNECTION WITH THE SOFTWARE OR THE USE OR
 * OTHER DEALINGS IN THE SOFTWARE.
 */

#include <linux/fdtable.h>
#include <linux/uaccess.h>
#include <linux/firmware.h>
#include <drm/drmP.h>
#include "amdgpu.h"
#include "amdgpu_amdkfd.h"
#include "cikd.h"
#include "cik_sdma.h"
#include "amdgpu_ucode.h"
#include "gfx_v7_0.h"
#include "gca/gfx_7_2_d.h"
#include "gca/gfx_7_2_enum.h"
#include "gca/gfx_7_2_sh_mask.h"
#include "oss/oss_2_0_d.h"
#include "oss/oss_2_0_sh_mask.h"
#include "gmc/gmc_7_1_d.h"
#include "gmc/gmc_7_1_sh_mask.h"
#include "cik_structs.h"

enum hqd_dequeue_request_type {
	NO_ACTION = 0,
	DRAIN_PIPE,
	RESET_WAVES
};

enum {
	MAX_TRAPID = 8,		/* 3 bits in the bitfield. */
	MAX_WATCH_ADDRESSES = 4
};

enum {
	ADDRESS_WATCH_REG_ADDR_HI = 0,
	ADDRESS_WATCH_REG_ADDR_LO,
	ADDRESS_WATCH_REG_CNTL,
	ADDRESS_WATCH_REG_MAX
};

/*  not defined in the CI/KV reg file  */
enum {
	ADDRESS_WATCH_REG_CNTL_ATC_BIT = 0x10000000UL,
	ADDRESS_WATCH_REG_CNTL_DEFAULT_MASK = 0x00FFFFFF,
	ADDRESS_WATCH_REG_ADDLOW_MASK_EXTENSION = 0x03000000,
	/* extend the mask to 26 bits to match the low address field */
	ADDRESS_WATCH_REG_ADDLOW_SHIFT = 6,
	ADDRESS_WATCH_REG_ADDHIGH_MASK = 0xFFFF
};

static const uint32_t watchRegs[MAX_WATCH_ADDRESSES * ADDRESS_WATCH_REG_MAX] = {
	mmTCP_WATCH0_ADDR_H, mmTCP_WATCH0_ADDR_L, mmTCP_WATCH0_CNTL,
	mmTCP_WATCH1_ADDR_H, mmTCP_WATCH1_ADDR_L, mmTCP_WATCH1_CNTL,
	mmTCP_WATCH2_ADDR_H, mmTCP_WATCH2_ADDR_L, mmTCP_WATCH2_CNTL,
	mmTCP_WATCH3_ADDR_H, mmTCP_WATCH3_ADDR_L, mmTCP_WATCH3_CNTL
};

union TCP_WATCH_CNTL_BITS {
	struct {
		uint32_t mask:24;
		uint32_t vmid:4;
		uint32_t atc:1;
		uint32_t mode:2;
		uint32_t valid:1;
	} bitfields, bits;
	uint32_t u32All;
	signed int i32All;
	float f32All;
};

/*
 * Register access functions
 */

static void kgd_program_sh_mem_settings(struct kgd_dev *kgd, uint32_t vmid,
		uint32_t sh_mem_config,	uint32_t sh_mem_ape1_base,
		uint32_t sh_mem_ape1_limit, uint32_t sh_mem_bases);

static int kgd_set_pasid_vmid_mapping(struct kgd_dev *kgd, unsigned int pasid,
					unsigned int vmid);

static int kgd_init_pipeline(struct kgd_dev *kgd, uint32_t pipe_id,
				uint32_t hpd_size, uint64_t hpd_gpu_addr);
static int kgd_init_interrupts(struct kgd_dev *kgd, uint32_t pipe_id);
static int kgd_hqd_load(struct kgd_dev *kgd, void *mqd, uint32_t pipe_id,
			uint32_t queue_id, uint32_t __user *wptr,
			uint32_t wptr_shift, uint32_t wptr_mask,
			struct mm_struct *mm);
static int kgd_hqd_dump(struct kgd_dev *kgd,
			uint32_t pipe_id, uint32_t queue_id,
			uint32_t (**dump)[2], uint32_t *n_regs);
static int kgd_hqd_sdma_load(struct kgd_dev *kgd, void *mqd,
			     uint32_t __user *wptr, struct mm_struct *mm);
static int kgd_hqd_sdma_dump(struct kgd_dev *kgd,
			     uint32_t engine_id, uint32_t queue_id,
			     uint32_t (**dump)[2], uint32_t *n_regs);
static bool kgd_hqd_is_occupied(struct kgd_dev *kgd, uint64_t queue_address,
				uint32_t pipe_id, uint32_t queue_id);

static int kgd_hqd_destroy(struct kgd_dev *kgd, void *mqd,
				enum kfd_preempt_type reset_type,
				unsigned int utimeout, uint32_t pipe_id,
				uint32_t queue_id);
static bool kgd_hqd_sdma_is_occupied(struct kgd_dev *kgd, void *mqd);
static int kgd_hqd_sdma_destroy(struct kgd_dev *kgd, void *mqd,
				unsigned int utimeout);
static int kgd_address_watch_disable(struct kgd_dev *kgd);
static int kgd_address_watch_execute(struct kgd_dev *kgd,
					unsigned int watch_point_id,
					uint32_t cntl_val,
					uint32_t addr_hi,
					uint32_t addr_lo);
static int kgd_wave_control_execute(struct kgd_dev *kgd,
					uint32_t gfx_index_val,
					uint32_t sq_cmd);
static uint32_t kgd_address_watch_get_offset(struct kgd_dev *kgd,
					unsigned int watch_point_id,
					unsigned int reg_offset);

static bool get_atc_vmid_pasid_mapping_valid(struct kgd_dev *kgd, uint8_t vmid);
static uint16_t get_atc_vmid_pasid_mapping_pasid(struct kgd_dev *kgd,
							uint8_t vmid);
static void write_vmid_invalidate_request(struct kgd_dev *kgd, uint8_t vmid);

static uint16_t get_fw_version(struct kgd_dev *kgd, enum kgd_engine_type type);
static void set_scratch_backing_va(struct kgd_dev *kgd,
					uint64_t va, uint32_t vmid);

/* Because of REG_GET_FIELD() being used, we put this function in the
 * asic specific file.
 */
static int get_tile_config(struct kgd_dev *kgd,
		struct tile_config *config)
{
	struct amdgpu_device *adev = (struct amdgpu_device *)kgd;

	config->gb_addr_config = adev->gfx.config.gb_addr_config;
	config->num_banks = REG_GET_FIELD(adev->gfx.config.mc_arb_ramcfg,
				MC_ARB_RAMCFG, NOOFBANK);
	config->num_ranks = REG_GET_FIELD(adev->gfx.config.mc_arb_ramcfg,
				MC_ARB_RAMCFG, NOOFRANKS);

	config->tile_config_ptr = adev->gfx.config.tile_mode_array;
	config->num_tile_configs =
			ARRAY_SIZE(adev->gfx.config.tile_mode_array);
	config->macro_tile_config_ptr =
			adev->gfx.config.macrotile_mode_array;
	config->num_macro_tile_configs =
			ARRAY_SIZE(adev->gfx.config.macrotile_mode_array);

	return 0;
}

static const struct kfd2kgd_calls kfd2kgd = {
	.init_gtt_mem_allocation = alloc_gtt_mem,
	.free_gtt_mem = free_gtt_mem,
	.get_local_mem_info = get_local_mem_info,
	.get_gpu_clock_counter = get_gpu_clock_counter,
	.get_max_engine_clock_in_mhz = get_max_engine_clock_in_mhz,
	.alloc_pasid = amdgpu_pasid_alloc,
	.free_pasid = amdgpu_pasid_free,
	.program_sh_mem_settings = kgd_program_sh_mem_settings,
	.set_pasid_vmid_mapping = kgd_set_pasid_vmid_mapping,
	.init_pipeline = kgd_init_pipeline,
	.init_interrupts = kgd_init_interrupts,
	.hqd_load = kgd_hqd_load,
	.hqd_sdma_load = kgd_hqd_sdma_load,
	.hqd_dump = kgd_hqd_dump,
	.hqd_sdma_dump = kgd_hqd_sdma_dump,
	.hqd_is_occupied = kgd_hqd_is_occupied,
	.hqd_sdma_is_occupied = kgd_hqd_sdma_is_occupied,
	.hqd_destroy = kgd_hqd_destroy,
	.hqd_sdma_destroy = kgd_hqd_sdma_destroy,
	.address_watch_disable = kgd_address_watch_disable,
	.address_watch_execute = kgd_address_watch_execute,
	.wave_control_execute = kgd_wave_control_execute,
	.address_watch_get_offset = kgd_address_watch_get_offset,
	.get_atc_vmid_pasid_mapping_pasid = get_atc_vmid_pasid_mapping_pasid,
	.get_atc_vmid_pasid_mapping_valid = get_atc_vmid_pasid_mapping_valid,
	.write_vmid_invalidate_request = write_vmid_invalidate_request,
	.get_fw_version = get_fw_version,
	.set_scratch_backing_va = set_scratch_backing_va,
	.get_tile_config = get_tile_config,
	.get_cu_info = get_cu_info,
	.get_vram_usage = amdgpu_amdkfd_get_vram_usage
};

struct kfd2kgd_calls *amdgpu_amdkfd_gfx_7_get_functions(void)
{
	return (struct kfd2kgd_calls *)&kfd2kgd;
}

static inline struct amdgpu_device *get_amdgpu_device(struct kgd_dev *kgd)
{
	return (struct amdgpu_device *)kgd;
}

static void lock_srbm(struct kgd_dev *kgd, uint32_t mec, uint32_t pipe,
			uint32_t queue, uint32_t vmid)
{
	struct amdgpu_device *adev = get_amdgpu_device(kgd);
	uint32_t value = PIPEID(pipe) | MEID(mec) | VMID(vmid) | QUEUEID(queue);

	mutex_lock(&adev->srbm_mutex);
	WREG32(mmSRBM_GFX_CNTL, value);
}

static void unlock_srbm(struct kgd_dev *kgd)
{
	struct amdgpu_device *adev = get_amdgpu_device(kgd);

	WREG32(mmSRBM_GFX_CNTL, 0);
	mutex_unlock(&adev->srbm_mutex);
}

static void acquire_queue(struct kgd_dev *kgd, uint32_t pipe_id,
				uint32_t queue_id)
{
	struct amdgpu_device *adev = get_amdgpu_device(kgd);

	uint32_t mec = (pipe_id / adev->gfx.mec.num_pipe_per_mec) + 1;
	uint32_t pipe = (pipe_id % adev->gfx.mec.num_pipe_per_mec);

	lock_srbm(kgd, mec, pipe, queue_id, 0);
}

static void release_queue(struct kgd_dev *kgd)
{
	unlock_srbm(kgd);
}

static void kgd_program_sh_mem_settings(struct kgd_dev *kgd, uint32_t vmid,
					uint32_t sh_mem_config,
					uint32_t sh_mem_ape1_base,
					uint32_t sh_mem_ape1_limit,
					uint32_t sh_mem_bases)
{
	struct amdgpu_device *adev = get_amdgpu_device(kgd);

	lock_srbm(kgd, 0, 0, 0, vmid);

	WREG32(mmSH_MEM_CONFIG, sh_mem_config);
	WREG32(mmSH_MEM_APE1_BASE, sh_mem_ape1_base);
	WREG32(mmSH_MEM_APE1_LIMIT, sh_mem_ape1_limit);
	WREG32(mmSH_MEM_BASES, sh_mem_bases);

	unlock_srbm(kgd);
}

static int kgd_set_pasid_vmid_mapping(struct kgd_dev *kgd, unsigned int pasid,
					unsigned int vmid)
{
	struct amdgpu_device *adev = get_amdgpu_device(kgd);

	/*
	 * We have to assume that there is no outstanding mapping.
	 * The ATC_VMID_PASID_MAPPING_UPDATE_STATUS bit could be 0 because
	 * a mapping is in progress or because a mapping finished and the
	 * SW cleared it. So the protocol is to always wait & clear.
	 */
	uint32_t pasid_mapping = (pasid == 0) ? 0 : (uint32_t)pasid |
			ATC_VMID0_PASID_MAPPING__VALID_MASK;

	WREG32(mmATC_VMID0_PASID_MAPPING + vmid, pasid_mapping);

	while (!(RREG32(mmATC_VMID_PASID_MAPPING_UPDATE_STATUS) & (1U << vmid)))
		cpu_relax();
	WREG32(mmATC_VMID_PASID_MAPPING_UPDATE_STATUS, 1U << vmid);

	/* Mapping vmid to pasid also for IH block */
	WREG32(mmIH_VMID_0_LUT + vmid, pasid_mapping);

	return 0;
}

static int kgd_init_pipeline(struct kgd_dev *kgd, uint32_t pipe_id,
				uint32_t hpd_size, uint64_t hpd_gpu_addr)
{
	/* amdgpu owns the per-pipe state */
	return 0;
}

static int kgd_init_interrupts(struct kgd_dev *kgd, uint32_t pipe_id)
{
	struct amdgpu_device *adev = get_amdgpu_device(kgd);
	uint32_t mec;
	uint32_t pipe;

	mec = (pipe_id / adev->gfx.mec.num_pipe_per_mec) + 1;
	pipe = (pipe_id % adev->gfx.mec.num_pipe_per_mec);

	lock_srbm(kgd, mec, pipe, 0, 0);

	WREG32(mmCPC_INT_CNTL, CP_INT_CNTL_RING0__TIME_STAMP_INT_ENABLE_MASK |
			CP_INT_CNTL_RING0__OPCODE_ERROR_INT_ENABLE_MASK);

	unlock_srbm(kgd);

	return 0;
}

static inline uint32_t get_sdma_base_addr(struct cik_sdma_rlc_registers *m)
{
	uint32_t retval;

	retval = m->sdma_engine_id * SDMA1_REGISTER_OFFSET +
			m->sdma_queue_id * KFD_CIK_SDMA_QUEUE_OFFSET;

	pr_debug("kfd: sdma base address: 0x%x\n", retval);

	return retval;
}

static inline struct cik_mqd *get_mqd(void *mqd)
{
	return (struct cik_mqd *)mqd;
}

static inline struct cik_sdma_rlc_registers *get_sdma_mqd(void *mqd)
{
	return (struct cik_sdma_rlc_registers *)mqd;
}

static int kgd_hqd_load(struct kgd_dev *kgd, void *mqd, uint32_t pipe_id,
			uint32_t queue_id, uint32_t __user *wptr,
			uint32_t wptr_shift, uint32_t wptr_mask,
			struct mm_struct *mm)
{
	struct amdgpu_device *adev = get_amdgpu_device(kgd);
	struct cik_mqd *m;
	uint32_t *mqd_hqd;
	uint32_t reg, wptr_val, data;
	bool valid_wptr = false;

	m = get_mqd(mqd);

	acquire_queue(kgd, pipe_id, queue_id);

	/* HQD registers extend from CP_MQD_BASE_ADDR to CP_MQD_CONTROL. */
	mqd_hqd = &m->cp_mqd_base_addr_lo;

	for (reg = mmCP_MQD_BASE_ADDR; reg <= mmCP_MQD_CONTROL; reg++)
		WREG32(reg, mqd_hqd[reg - mmCP_MQD_BASE_ADDR]);

	/* Copy userspace write pointer value to register.
	 * Activate doorbell logic to monitor subsequent changes.
	 */
	data = REG_SET_FIELD(m->cp_hqd_pq_doorbell_control,
			     CP_HQD_PQ_DOORBELL_CONTROL, DOORBELL_EN, 1);
	WREG32(mmCP_HQD_PQ_DOORBELL_CONTROL, data);

	/* read_user_ptr may take the mm->mmap_sem.
	 * release srbm_mutex to avoid circular dependency between
	 * srbm_mutex->mm_sem->reservation_ww_class_mutex->srbm_mutex.
	 */
	release_queue(kgd);
	valid_wptr = read_user_wptr(mm, wptr, wptr_val);
	acquire_queue(kgd, pipe_id, queue_id);
	if (valid_wptr)
		WREG32(mmCP_HQD_PQ_WPTR, (wptr_val << wptr_shift) & wptr_mask);

	data = REG_SET_FIELD(m->cp_hqd_active, CP_HQD_ACTIVE, ACTIVE, 1);
	WREG32(mmCP_HQD_ACTIVE, data);

	release_queue(kgd);

	return 0;
}

static int kgd_hqd_dump(struct kgd_dev *kgd,
			uint32_t pipe_id, uint32_t queue_id,
			uint32_t (**dump)[2], uint32_t *n_regs)
{
	struct amdgpu_device *adev = get_amdgpu_device(kgd);
	uint32_t i = 0, reg;
#define HQD_N_REGS (35+4)
#define DUMP_REG(addr) do {				\
		if (WARN_ON_ONCE(i >= HQD_N_REGS))	\
			break;				\
		(*dump)[i][0] = (addr) << 2;		\
		(*dump)[i++][1] = RREG32(addr);		\
	} while (0)

	*dump = kmalloc(HQD_N_REGS*2*sizeof(uint32_t), GFP_KERNEL);
	if (*dump == NULL)
		return -ENOMEM;

	acquire_queue(kgd, pipe_id, queue_id);

	DUMP_REG(mmCOMPUTE_STATIC_THREAD_MGMT_SE0);
	DUMP_REG(mmCOMPUTE_STATIC_THREAD_MGMT_SE1);
	DUMP_REG(mmCOMPUTE_STATIC_THREAD_MGMT_SE2);
	DUMP_REG(mmCOMPUTE_STATIC_THREAD_MGMT_SE3);

	for (reg = mmCP_MQD_BASE_ADDR; reg <= mmCP_MQD_CONTROL; reg++)
		DUMP_REG(reg);

	release_queue(kgd);

	WARN_ON_ONCE(i != HQD_N_REGS);
	*n_regs = i;

	return 0;
}

static int kgd_hqd_sdma_load(struct kgd_dev *kgd, void *mqd,
			     uint32_t __user *wptr, struct mm_struct *mm)
{
	struct amdgpu_device *adev = get_amdgpu_device(kgd);
	struct cik_sdma_rlc_registers *m;
	unsigned long end_jiffies;
	uint32_t sdma_base_addr;
	uint32_t data;

	m = get_sdma_mqd(mqd);
	sdma_base_addr = get_sdma_base_addr(m);

	WREG32(sdma_base_addr + mmSDMA0_RLC0_RB_CNTL,
		m->sdma_rlc_rb_cntl & (~SDMA0_RLC0_RB_CNTL__RB_ENABLE_MASK));
<<<<<<< HEAD

	end_jiffies = msecs_to_jiffies(2000) + jiffies;
	while (true) {
		data = RREG32(sdma_base_addr + mmSDMA0_RLC0_CONTEXT_STATUS);
		if (data & SDMA0_RLC0_CONTEXT_STATUS__IDLE_MASK)
			break;
		if (time_after(jiffies, end_jiffies))
			return -ETIME;
		usleep_range(500, 1000);
	}
	if (m->sdma_engine_id) {
		data = RREG32(mmSDMA1_GFX_CONTEXT_CNTL);
		data = REG_SET_FIELD(data, SDMA1_GFX_CONTEXT_CNTL,
				RESUME_CTX, 0);
		WREG32(mmSDMA1_GFX_CONTEXT_CNTL, data);
	} else {
		data = RREG32(mmSDMA0_GFX_CONTEXT_CNTL);
		data = REG_SET_FIELD(data, SDMA0_GFX_CONTEXT_CNTL,
				RESUME_CTX, 0);
		WREG32(mmSDMA0_GFX_CONTEXT_CNTL, data);
	}

	WREG32(sdma_base_addr + mmSDMA0_RLC0_DOORBELL,
				m->sdma_rlc_doorbell);
	WREG32(sdma_base_addr + mmSDMA0_RLC0_RB_RPTR, 0);
	WREG32(sdma_base_addr + mmSDMA0_RLC0_RB_WPTR, 0);
=======

	end_jiffies = msecs_to_jiffies(2000) + jiffies;
	while (true) {
		data = RREG32(sdma_base_addr + mmSDMA0_RLC0_CONTEXT_STATUS);
		if (data & SDMA0_RLC0_CONTEXT_STATUS__IDLE_MASK)
			break;
		if (time_after(jiffies, end_jiffies))
			return -ETIME;
		usleep_range(500, 1000);
	}
	if (m->sdma_engine_id) {
		data = RREG32(mmSDMA1_GFX_CONTEXT_CNTL);
		data = REG_SET_FIELD(data, SDMA1_GFX_CONTEXT_CNTL,
				RESUME_CTX, 0);
		WREG32(mmSDMA1_GFX_CONTEXT_CNTL, data);
	} else {
		data = RREG32(mmSDMA0_GFX_CONTEXT_CNTL);
		data = REG_SET_FIELD(data, SDMA0_GFX_CONTEXT_CNTL,
				RESUME_CTX, 0);
		WREG32(mmSDMA0_GFX_CONTEXT_CNTL, data);
	}

	data = REG_SET_FIELD(m->sdma_rlc_doorbell, SDMA0_RLC0_DOORBELL,
			     ENABLE, 1);
	WREG32(sdma_base_addr + mmSDMA0_RLC0_DOORBELL, data);
	WREG32(sdma_base_addr + mmSDMA0_RLC0_RB_RPTR, m->sdma_rlc_rb_rptr);

	if (read_user_wptr(mm, wptr, data))
		WREG32(sdma_base_addr + mmSDMA0_RLC0_RB_WPTR, data);
	else
		WREG32(sdma_base_addr + mmSDMA0_RLC0_RB_WPTR,
		       m->sdma_rlc_rb_rptr);

>>>>>>> 03a0dded
	WREG32(sdma_base_addr + mmSDMA0_RLC0_VIRTUAL_ADDR,
				m->sdma_rlc_virtual_addr);
	WREG32(sdma_base_addr + mmSDMA0_RLC0_RB_BASE, m->sdma_rlc_rb_base);
	WREG32(sdma_base_addr + mmSDMA0_RLC0_RB_BASE_HI,
			m->sdma_rlc_rb_base_hi);
	WREG32(sdma_base_addr + mmSDMA0_RLC0_RB_RPTR_ADDR_LO,
			m->sdma_rlc_rb_rptr_addr_lo);
	WREG32(sdma_base_addr + mmSDMA0_RLC0_RB_RPTR_ADDR_HI,
			m->sdma_rlc_rb_rptr_addr_hi);
<<<<<<< HEAD
	WREG32(sdma_base_addr + mmSDMA0_RLC0_RB_CNTL,
			m->sdma_rlc_rb_cntl);
=======

	data = REG_SET_FIELD(m->sdma_rlc_rb_cntl, SDMA0_RLC0_RB_CNTL,
			     RB_ENABLE, 1);
	WREG32(sdma_base_addr + mmSDMA0_RLC0_RB_CNTL, data);

	return 0;
}

static int kgd_hqd_sdma_dump(struct kgd_dev *kgd,
			     uint32_t engine_id, uint32_t queue_id,
			     uint32_t (**dump)[2], uint32_t *n_regs)
{
	struct amdgpu_device *adev = get_amdgpu_device(kgd);
	uint32_t sdma_offset = engine_id * SDMA1_REGISTER_OFFSET +
		queue_id * KFD_CIK_SDMA_QUEUE_OFFSET;
	uint32_t i = 0, reg;
#undef HQD_N_REGS
#define HQD_N_REGS (19+4)

	*dump = kmalloc(HQD_N_REGS*2*sizeof(uint32_t), GFP_KERNEL);
	if (*dump == NULL)
		return -ENOMEM;

	for (reg = mmSDMA0_RLC0_RB_CNTL; reg <= mmSDMA0_RLC0_DOORBELL; reg++)
		DUMP_REG(sdma_offset + reg);
	for (reg = mmSDMA0_RLC0_VIRTUAL_ADDR; reg <= mmSDMA0_RLC0_WATERMARK;
	     reg++)
		DUMP_REG(sdma_offset + reg);

	WARN_ON_ONCE(i != HQD_N_REGS);
	*n_regs = i;
>>>>>>> 03a0dded

	return 0;
}

static bool kgd_hqd_is_occupied(struct kgd_dev *kgd, uint64_t queue_address,
				uint32_t pipe_id, uint32_t queue_id)
{
	struct amdgpu_device *adev = get_amdgpu_device(kgd);
	uint32_t act;
	bool retval = false;
	uint32_t low, high;

	acquire_queue(kgd, pipe_id, queue_id);
	act = RREG32(mmCP_HQD_ACTIVE);
	if (act) {
		low = lower_32_bits(queue_address >> 8);
		high = upper_32_bits(queue_address >> 8);

		if (low == RREG32(mmCP_HQD_PQ_BASE) &&
				high == RREG32(mmCP_HQD_PQ_BASE_HI))
			retval = true;
	}
	release_queue(kgd);
	return retval;
}

static bool kgd_hqd_sdma_is_occupied(struct kgd_dev *kgd, void *mqd)
{
	struct amdgpu_device *adev = get_amdgpu_device(kgd);
	struct cik_sdma_rlc_registers *m;
	uint32_t sdma_base_addr;
	uint32_t sdma_rlc_rb_cntl;

	m = get_sdma_mqd(mqd);
	sdma_base_addr = get_sdma_base_addr(m);

	sdma_rlc_rb_cntl = RREG32(sdma_base_addr + mmSDMA0_RLC0_RB_CNTL);

	if (sdma_rlc_rb_cntl & SDMA0_RLC0_RB_CNTL__RB_ENABLE_MASK)
		return true;

	return false;
}

static int kgd_hqd_destroy(struct kgd_dev *kgd, void *mqd,
				enum kfd_preempt_type reset_type,
				unsigned int utimeout, uint32_t pipe_id,
				uint32_t queue_id)
{
	struct amdgpu_device *adev = get_amdgpu_device(kgd);
	uint32_t temp;
	enum hqd_dequeue_request_type type;
	unsigned long flags, end_jiffies;
	int retry;

	acquire_queue(kgd, pipe_id, queue_id);
	WREG32(mmCP_HQD_PQ_DOORBELL_CONTROL, 0);

	switch (reset_type) {
	case KFD_PREEMPT_TYPE_WAVEFRONT_DRAIN:
		type = DRAIN_PIPE;
		break;
	case KFD_PREEMPT_TYPE_WAVEFRONT_RESET:
		type = RESET_WAVES;
		break;
	default:
		type = DRAIN_PIPE;
		break;
	}

	/* Workaround: If IQ timer is active and the wait time is close to or
	 * equal to 0, dequeueing is not safe. Wait until either the wait time
	 * is larger or timer is cleared. Also, ensure that IQ_REQ_PEND is
	 * cleared before continuing. Also, ensure wait times are set to at
	 * least 0x3.
	 */
	local_irq_save(flags);
	preempt_disable();
	retry = 5000; /* wait for 500 usecs at maximum */
	while (true) {
		temp = RREG32(mmCP_HQD_IQ_TIMER);
		if (REG_GET_FIELD(temp, CP_HQD_IQ_TIMER, PROCESSING_IQ)) {
			pr_debug("HW is processing IQ\n");
			goto loop;
		}
		if (REG_GET_FIELD(temp, CP_HQD_IQ_TIMER, ACTIVE)) {
			if (REG_GET_FIELD(temp, CP_HQD_IQ_TIMER, RETRY_TYPE)
					== 3) /* SEM-rearm is safe */
				break;
			/* Wait time 3 is safe for CP, but our MMIO read/write
			 * time is close to 1 microsecond, so check for 10 to
			 * leave more buffer room
			 */
			if (REG_GET_FIELD(temp, CP_HQD_IQ_TIMER, WAIT_TIME)
					>= 10)
				break;
			pr_debug("IQ timer is active\n");
		} else
			break;
loop:
		if (!retry) {
			pr_err("CP HQD IQ timer status time out\n");
			break;
		}
		ndelay(100);
		--retry;
	}
	retry = 1000;
	while (true) {
		temp = RREG32(mmCP_HQD_DEQUEUE_REQUEST);
		if (!(temp & CP_HQD_DEQUEUE_REQUEST__IQ_REQ_PEND_MASK))
			break;
		pr_debug("Dequeue request is pending\n");

		if (!retry) {
			pr_err("CP HQD dequeue request time out\n");
			break;
		}
		ndelay(100);
		--retry;
	}
	local_irq_restore(flags);
	preempt_enable();

	WREG32(mmCP_HQD_DEQUEUE_REQUEST, type);

	end_jiffies = (utimeout * HZ / 1000) + jiffies;
	while (true) {
		temp = RREG32(mmCP_HQD_ACTIVE);
		if (!(temp & CP_HQD_ACTIVE__ACTIVE_MASK))
			break;
		if (time_after(jiffies, end_jiffies)) {
			pr_err("cp queue preemption time out\n");
			release_queue(kgd);
			return -ETIME;
		}
		usleep_range(500, 1000);
	}

	release_queue(kgd);
	return 0;
}

static int kgd_hqd_sdma_destroy(struct kgd_dev *kgd, void *mqd,
				unsigned int utimeout)
{
	struct amdgpu_device *adev = get_amdgpu_device(kgd);
	struct cik_sdma_rlc_registers *m;
	uint32_t sdma_base_addr;
	uint32_t temp;
	unsigned long end_jiffies = (utimeout * HZ / 1000) + jiffies;

	m = get_sdma_mqd(mqd);
	sdma_base_addr = get_sdma_base_addr(m);

	temp = RREG32(sdma_base_addr + mmSDMA0_RLC0_RB_CNTL);
	temp = temp & ~SDMA0_RLC0_RB_CNTL__RB_ENABLE_MASK;
	WREG32(sdma_base_addr + mmSDMA0_RLC0_RB_CNTL, temp);

	while (true) {
		temp = RREG32(sdma_base_addr + mmSDMA0_RLC0_CONTEXT_STATUS);
		if (temp & SDMA0_STATUS_REG__RB_CMD_IDLE__SHIFT)
			break;
		if (time_after(jiffies, end_jiffies))
			return -ETIME;
		usleep_range(500, 1000);
	}

	WREG32(sdma_base_addr + mmSDMA0_RLC0_DOORBELL, 0);
	WREG32(sdma_base_addr + mmSDMA0_RLC0_RB_CNTL,
		RREG32(sdma_base_addr + mmSDMA0_RLC0_RB_CNTL) |
		SDMA0_RLC0_RB_CNTL__RB_ENABLE_MASK);
<<<<<<< HEAD
=======

	m->sdma_rlc_rb_rptr = RREG32(sdma_base_addr + mmSDMA0_RLC0_RB_RPTR);
>>>>>>> 03a0dded

	return 0;
}

static int kgd_address_watch_disable(struct kgd_dev *kgd)
{
	struct amdgpu_device *adev = get_amdgpu_device(kgd);
	union TCP_WATCH_CNTL_BITS cntl;
	unsigned int i;

	cntl.u32All = 0;

	cntl.bitfields.valid = 0;
	cntl.bitfields.mask = ADDRESS_WATCH_REG_CNTL_DEFAULT_MASK;
	cntl.bitfields.atc = 1;

	/* Turning off this address until we set all the registers */
	for (i = 0; i < MAX_WATCH_ADDRESSES; i++)
		WREG32(watchRegs[i * ADDRESS_WATCH_REG_MAX +
			ADDRESS_WATCH_REG_CNTL], cntl.u32All);

	return 0;
}

static int kgd_address_watch_execute(struct kgd_dev *kgd,
					unsigned int watch_point_id,
					uint32_t cntl_val,
					uint32_t addr_hi,
					uint32_t addr_lo)
{
	struct amdgpu_device *adev = get_amdgpu_device(kgd);
	union TCP_WATCH_CNTL_BITS cntl;

	cntl.u32All = cntl_val;

	/* Turning off this watch point until we set all the registers */
	cntl.bitfields.valid = 0;
	WREG32(watchRegs[watch_point_id * ADDRESS_WATCH_REG_MAX +
		ADDRESS_WATCH_REG_CNTL], cntl.u32All);

	WREG32(watchRegs[watch_point_id * ADDRESS_WATCH_REG_MAX +
		ADDRESS_WATCH_REG_ADDR_HI], addr_hi);

	WREG32(watchRegs[watch_point_id * ADDRESS_WATCH_REG_MAX +
		ADDRESS_WATCH_REG_ADDR_LO], addr_lo);

	/* Enable the watch point */
	cntl.bitfields.valid = 1;

	WREG32(watchRegs[watch_point_id * ADDRESS_WATCH_REG_MAX +
		ADDRESS_WATCH_REG_CNTL], cntl.u32All);

	return 0;
}

static int kgd_wave_control_execute(struct kgd_dev *kgd,
					uint32_t gfx_index_val,
					uint32_t sq_cmd)
{
	struct amdgpu_device *adev = get_amdgpu_device(kgd);
	uint32_t data;

	mutex_lock(&adev->grbm_idx_mutex);

	WREG32(mmGRBM_GFX_INDEX, gfx_index_val);
	WREG32(mmSQ_CMD, sq_cmd);

	/*  Restore the GRBM_GFX_INDEX register  */

	data = GRBM_GFX_INDEX__INSTANCE_BROADCAST_WRITES_MASK |
		GRBM_GFX_INDEX__SH_BROADCAST_WRITES_MASK |
		GRBM_GFX_INDEX__SE_BROADCAST_WRITES_MASK;

	WREG32(mmGRBM_GFX_INDEX, data);

	mutex_unlock(&adev->grbm_idx_mutex);

	return 0;
}

static uint32_t kgd_address_watch_get_offset(struct kgd_dev *kgd,
					unsigned int watch_point_id,
					unsigned int reg_offset)
{
	return watchRegs[watch_point_id * ADDRESS_WATCH_REG_MAX + reg_offset];
}

static bool get_atc_vmid_pasid_mapping_valid(struct kgd_dev *kgd,
							uint8_t vmid)
{
	uint32_t reg;
	struct amdgpu_device *adev = (struct amdgpu_device *) kgd;

	reg = RREG32(mmATC_VMID0_PASID_MAPPING + vmid);
	return reg & ATC_VMID0_PASID_MAPPING__VALID_MASK;
}

static uint16_t get_atc_vmid_pasid_mapping_pasid(struct kgd_dev *kgd,
								uint8_t vmid)
{
	uint32_t reg;
	struct amdgpu_device *adev = (struct amdgpu_device *) kgd;

	reg = RREG32(mmATC_VMID0_PASID_MAPPING + vmid);
	return reg & ATC_VMID0_PASID_MAPPING__VALID_MASK;
}

static void write_vmid_invalidate_request(struct kgd_dev *kgd, uint8_t vmid)
{
	struct amdgpu_device *adev = (struct amdgpu_device *) kgd;

	WREG32(mmVM_INVALIDATE_REQUEST, 1 << vmid);
}

static void set_scratch_backing_va(struct kgd_dev *kgd,
					uint64_t va, uint32_t vmid)
{
	struct amdgpu_device *adev = (struct amdgpu_device *) kgd;

	lock_srbm(kgd, 0, 0, 0, vmid);
	WREG32(mmSH_HIDDEN_PRIVATE_BASE_VMID, va);
	unlock_srbm(kgd);
}

static uint16_t get_fw_version(struct kgd_dev *kgd, enum kgd_engine_type type)
{
	struct amdgpu_device *adev = (struct amdgpu_device *) kgd;
	const union amdgpu_firmware_header *hdr;

	BUG_ON(kgd == NULL);

	switch (type) {
	case KGD_ENGINE_PFP:
		hdr = (const union amdgpu_firmware_header *)
						adev->gfx.pfp_fw->data;
		break;

	case KGD_ENGINE_ME:
		hdr = (const union amdgpu_firmware_header *)
						adev->gfx.me_fw->data;
		break;

	case KGD_ENGINE_CE:
		hdr = (const union amdgpu_firmware_header *)
						adev->gfx.ce_fw->data;
		break;

	case KGD_ENGINE_MEC1:
		hdr = (const union amdgpu_firmware_header *)
						adev->gfx.mec_fw->data;
		break;

	case KGD_ENGINE_MEC2:
		hdr = (const union amdgpu_firmware_header *)
						adev->gfx.mec2_fw->data;
		break;

	case KGD_ENGINE_RLC:
		hdr = (const union amdgpu_firmware_header *)
						adev->gfx.rlc_fw->data;
		break;

	case KGD_ENGINE_SDMA1:
		hdr = (const union amdgpu_firmware_header *)
						adev->sdma.instance[0].fw->data;
		break;

	case KGD_ENGINE_SDMA2:
		hdr = (const union amdgpu_firmware_header *)
						adev->sdma.instance[1].fw->data;
		break;

	default:
		return 0;
	}

	if (hdr == NULL)
		return 0;

	/* Only 12 bit in use*/
	return hdr->common.ucode_version;
}
<|MERGE_RESOLUTION|>--- conflicted
+++ resolved
@@ -436,7 +436,6 @@
 
 	WREG32(sdma_base_addr + mmSDMA0_RLC0_RB_CNTL,
 		m->sdma_rlc_rb_cntl & (~SDMA0_RLC0_RB_CNTL__RB_ENABLE_MASK));
-<<<<<<< HEAD
 
 	end_jiffies = msecs_to_jiffies(2000) + jiffies;
 	while (true) {
@@ -459,33 +458,6 @@
 		WREG32(mmSDMA0_GFX_CONTEXT_CNTL, data);
 	}
 
-	WREG32(sdma_base_addr + mmSDMA0_RLC0_DOORBELL,
-				m->sdma_rlc_doorbell);
-	WREG32(sdma_base_addr + mmSDMA0_RLC0_RB_RPTR, 0);
-	WREG32(sdma_base_addr + mmSDMA0_RLC0_RB_WPTR, 0);
-=======
-
-	end_jiffies = msecs_to_jiffies(2000) + jiffies;
-	while (true) {
-		data = RREG32(sdma_base_addr + mmSDMA0_RLC0_CONTEXT_STATUS);
-		if (data & SDMA0_RLC0_CONTEXT_STATUS__IDLE_MASK)
-			break;
-		if (time_after(jiffies, end_jiffies))
-			return -ETIME;
-		usleep_range(500, 1000);
-	}
-	if (m->sdma_engine_id) {
-		data = RREG32(mmSDMA1_GFX_CONTEXT_CNTL);
-		data = REG_SET_FIELD(data, SDMA1_GFX_CONTEXT_CNTL,
-				RESUME_CTX, 0);
-		WREG32(mmSDMA1_GFX_CONTEXT_CNTL, data);
-	} else {
-		data = RREG32(mmSDMA0_GFX_CONTEXT_CNTL);
-		data = REG_SET_FIELD(data, SDMA0_GFX_CONTEXT_CNTL,
-				RESUME_CTX, 0);
-		WREG32(mmSDMA0_GFX_CONTEXT_CNTL, data);
-	}
-
 	data = REG_SET_FIELD(m->sdma_rlc_doorbell, SDMA0_RLC0_DOORBELL,
 			     ENABLE, 1);
 	WREG32(sdma_base_addr + mmSDMA0_RLC0_DOORBELL, data);
@@ -497,7 +469,6 @@
 		WREG32(sdma_base_addr + mmSDMA0_RLC0_RB_WPTR,
 		       m->sdma_rlc_rb_rptr);
 
->>>>>>> 03a0dded
 	WREG32(sdma_base_addr + mmSDMA0_RLC0_VIRTUAL_ADDR,
 				m->sdma_rlc_virtual_addr);
 	WREG32(sdma_base_addr + mmSDMA0_RLC0_RB_BASE, m->sdma_rlc_rb_base);
@@ -507,10 +478,6 @@
 			m->sdma_rlc_rb_rptr_addr_lo);
 	WREG32(sdma_base_addr + mmSDMA0_RLC0_RB_RPTR_ADDR_HI,
 			m->sdma_rlc_rb_rptr_addr_hi);
-<<<<<<< HEAD
-	WREG32(sdma_base_addr + mmSDMA0_RLC0_RB_CNTL,
-			m->sdma_rlc_rb_cntl);
-=======
 
 	data = REG_SET_FIELD(m->sdma_rlc_rb_cntl, SDMA0_RLC0_RB_CNTL,
 			     RB_ENABLE, 1);
@@ -542,7 +509,6 @@
 
 	WARN_ON_ONCE(i != HQD_N_REGS);
 	*n_regs = i;
->>>>>>> 03a0dded
 
 	return 0;
 }
@@ -715,11 +681,8 @@
 	WREG32(sdma_base_addr + mmSDMA0_RLC0_RB_CNTL,
 		RREG32(sdma_base_addr + mmSDMA0_RLC0_RB_CNTL) |
 		SDMA0_RLC0_RB_CNTL__RB_ENABLE_MASK);
-<<<<<<< HEAD
-=======
 
 	m->sdma_rlc_rb_rptr = RREG32(sdma_base_addr + mmSDMA0_RLC0_RB_RPTR);
->>>>>>> 03a0dded
 
 	return 0;
 }
