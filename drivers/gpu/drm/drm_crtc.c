/*
 * Copyright (c) 2006-2008 Intel Corporation
 * Copyright (c) 2007 Dave Airlie <airlied@linux.ie>
 * Copyright (c) 2008 Red Hat Inc.
 *
 * DRM core CRTC related functions
 *
 * Permission to use, copy, modify, distribute, and sell this software and its
 * documentation for any purpose is hereby granted without fee, provided that
 * the above copyright notice appear in all copies and that both that copyright
 * notice and this permission notice appear in supporting documentation, and
 * that the name of the copyright holders not be used in advertising or
 * publicity pertaining to distribution of the software without specific,
 * written prior permission.  The copyright holders make no representations
 * about the suitability of this software for any purpose.  It is provided "as
 * is" without express or implied warranty.
 *
 * THE COPYRIGHT HOLDERS DISCLAIM ALL WARRANTIES WITH REGARD TO THIS SOFTWARE,
 * INCLUDING ALL IMPLIED WARRANTIES OF MERCHANTABILITY AND FITNESS, IN NO
 * EVENT SHALL THE COPYRIGHT HOLDERS BE LIABLE FOR ANY SPECIAL, INDIRECT OR
 * CONSEQUENTIAL DAMAGES OR ANY DAMAGES WHATSOEVER RESULTING FROM LOSS OF USE,
 * DATA OR PROFITS, WHETHER IN AN ACTION OF CONTRACT, NEGLIGENCE OR OTHER
 * TORTIOUS ACTION, ARISING OUT OF OR IN CONNECTION WITH THE USE OR PERFORMANCE
 * OF THIS SOFTWARE.
 *
 * Authors:
 *      Keith Packard
 *	Eric Anholt <eric@anholt.net>
 *      Dave Airlie <airlied@linux.ie>
 *      Jesse Barnes <jesse.barnes@intel.com>
 */
#include <linux/ctype.h>
#include <linux/list.h>
#include <linux/slab.h>
#include <linux/export.h>
#include <drm/drmP.h>
#include <drm/drm_crtc.h>
#include <drm/drm_edid.h>
#include <drm/drm_fourcc.h>
#include <drm/drm_modeset_lock.h>
#include <drm/drm_atomic.h>

#include "drm_crtc_internal.h"
#include "drm_internal.h"

static struct drm_framebuffer *add_framebuffer_internal(struct drm_device *dev,
							struct drm_mode_fb_cmd2 *r,
							struct drm_file *file_priv);

/* Avoid boilerplate.  I'm tired of typing. */
#define DRM_ENUM_NAME_FN(fnname, list)				\
	const char *fnname(int val)				\
	{							\
		int i;						\
		for (i = 0; i < ARRAY_SIZE(list); i++) {	\
			if (list[i].type == val)		\
				return list[i].name;		\
		}						\
		return "(unknown)";				\
	}

/*
 * Global properties
 */
static const struct drm_prop_enum_list drm_dpms_enum_list[] = {
	{ DRM_MODE_DPMS_ON, "On" },
	{ DRM_MODE_DPMS_STANDBY, "Standby" },
	{ DRM_MODE_DPMS_SUSPEND, "Suspend" },
	{ DRM_MODE_DPMS_OFF, "Off" }
};

DRM_ENUM_NAME_FN(drm_get_dpms_name, drm_dpms_enum_list)

static const struct drm_prop_enum_list drm_plane_type_enum_list[] = {
	{ DRM_PLANE_TYPE_OVERLAY, "Overlay" },
	{ DRM_PLANE_TYPE_PRIMARY, "Primary" },
	{ DRM_PLANE_TYPE_CURSOR, "Cursor" },
};

/*
 * Optional properties
 */
static const struct drm_prop_enum_list drm_scaling_mode_enum_list[] = {
	{ DRM_MODE_SCALE_NONE, "None" },
	{ DRM_MODE_SCALE_FULLSCREEN, "Full" },
	{ DRM_MODE_SCALE_CENTER, "Center" },
	{ DRM_MODE_SCALE_ASPECT, "Full aspect" },
};

static const struct drm_prop_enum_list drm_aspect_ratio_enum_list[] = {
	{ DRM_MODE_PICTURE_ASPECT_NONE, "Automatic" },
	{ DRM_MODE_PICTURE_ASPECT_4_3, "4:3" },
	{ DRM_MODE_PICTURE_ASPECT_16_9, "16:9" },
};

/*
 * Non-global properties, but "required" for certain connectors.
 */
static const struct drm_prop_enum_list drm_dvi_i_select_enum_list[] = {
	{ DRM_MODE_SUBCONNECTOR_Automatic, "Automatic" }, /* DVI-I and TV-out */
	{ DRM_MODE_SUBCONNECTOR_DVID,      "DVI-D"     }, /* DVI-I  */
	{ DRM_MODE_SUBCONNECTOR_DVIA,      "DVI-A"     }, /* DVI-I  */
};

DRM_ENUM_NAME_FN(drm_get_dvi_i_select_name, drm_dvi_i_select_enum_list)

static const struct drm_prop_enum_list drm_dvi_i_subconnector_enum_list[] = {
	{ DRM_MODE_SUBCONNECTOR_Unknown,   "Unknown"   }, /* DVI-I and TV-out */
	{ DRM_MODE_SUBCONNECTOR_DVID,      "DVI-D"     }, /* DVI-I  */
	{ DRM_MODE_SUBCONNECTOR_DVIA,      "DVI-A"     }, /* DVI-I  */
};

DRM_ENUM_NAME_FN(drm_get_dvi_i_subconnector_name,
		 drm_dvi_i_subconnector_enum_list)

static const struct drm_prop_enum_list drm_tv_select_enum_list[] = {
	{ DRM_MODE_SUBCONNECTOR_Automatic, "Automatic" }, /* DVI-I and TV-out */
	{ DRM_MODE_SUBCONNECTOR_Composite, "Composite" }, /* TV-out */
	{ DRM_MODE_SUBCONNECTOR_SVIDEO,    "SVIDEO"    }, /* TV-out */
	{ DRM_MODE_SUBCONNECTOR_Component, "Component" }, /* TV-out */
	{ DRM_MODE_SUBCONNECTOR_SCART,     "SCART"     }, /* TV-out */
};

DRM_ENUM_NAME_FN(drm_get_tv_select_name, drm_tv_select_enum_list)

static const struct drm_prop_enum_list drm_tv_subconnector_enum_list[] = {
	{ DRM_MODE_SUBCONNECTOR_Unknown,   "Unknown"   }, /* DVI-I and TV-out */
	{ DRM_MODE_SUBCONNECTOR_Composite, "Composite" }, /* TV-out */
	{ DRM_MODE_SUBCONNECTOR_SVIDEO,    "SVIDEO"    }, /* TV-out */
	{ DRM_MODE_SUBCONNECTOR_Component, "Component" }, /* TV-out */
	{ DRM_MODE_SUBCONNECTOR_SCART,     "SCART"     }, /* TV-out */
};

DRM_ENUM_NAME_FN(drm_get_tv_subconnector_name,
		 drm_tv_subconnector_enum_list)

static const struct drm_prop_enum_list drm_dirty_info_enum_list[] = {
	{ DRM_MODE_DIRTY_OFF,      "Off"      },
	{ DRM_MODE_DIRTY_ON,       "On"       },
	{ DRM_MODE_DIRTY_ANNOTATE, "Annotate" },
};

struct drm_conn_prop_enum_list {
	int type;
	const char *name;
	struct ida ida;
};

/*
 * Connector and encoder types.
 */
static struct drm_conn_prop_enum_list drm_connector_enum_list[] = {
	{ DRM_MODE_CONNECTOR_Unknown, "Unknown" },
	{ DRM_MODE_CONNECTOR_VGA, "VGA" },
	{ DRM_MODE_CONNECTOR_DVII, "DVI-I" },
	{ DRM_MODE_CONNECTOR_DVID, "DVI-D" },
	{ DRM_MODE_CONNECTOR_DVIA, "DVI-A" },
	{ DRM_MODE_CONNECTOR_Composite, "Composite" },
	{ DRM_MODE_CONNECTOR_SVIDEO, "SVIDEO" },
	{ DRM_MODE_CONNECTOR_LVDS, "LVDS" },
	{ DRM_MODE_CONNECTOR_Component, "Component" },
	{ DRM_MODE_CONNECTOR_9PinDIN, "DIN" },
	{ DRM_MODE_CONNECTOR_DisplayPort, "DP" },
	{ DRM_MODE_CONNECTOR_HDMIA, "HDMI-A" },
	{ DRM_MODE_CONNECTOR_HDMIB, "HDMI-B" },
	{ DRM_MODE_CONNECTOR_TV, "TV" },
	{ DRM_MODE_CONNECTOR_eDP, "eDP" },
	{ DRM_MODE_CONNECTOR_VIRTUAL, "Virtual" },
	{ DRM_MODE_CONNECTOR_DSI, "DSI" },
};

static const struct drm_prop_enum_list drm_encoder_enum_list[] = {
	{ DRM_MODE_ENCODER_NONE, "None" },
	{ DRM_MODE_ENCODER_DAC, "DAC" },
	{ DRM_MODE_ENCODER_TMDS, "TMDS" },
	{ DRM_MODE_ENCODER_LVDS, "LVDS" },
	{ DRM_MODE_ENCODER_TVDAC, "TV" },
	{ DRM_MODE_ENCODER_VIRTUAL, "Virtual" },
	{ DRM_MODE_ENCODER_DSI, "DSI" },
	{ DRM_MODE_ENCODER_DPMST, "DP MST" },
};

static const struct drm_prop_enum_list drm_subpixel_enum_list[] = {
	{ SubPixelUnknown, "Unknown" },
	{ SubPixelHorizontalRGB, "Horizontal RGB" },
	{ SubPixelHorizontalBGR, "Horizontal BGR" },
	{ SubPixelVerticalRGB, "Vertical RGB" },
	{ SubPixelVerticalBGR, "Vertical BGR" },
	{ SubPixelNone, "None" },
};

void drm_connector_ida_init(void)
{
	int i;

	for (i = 0; i < ARRAY_SIZE(drm_connector_enum_list); i++)
		ida_init(&drm_connector_enum_list[i].ida);
}

void drm_connector_ida_destroy(void)
{
	int i;

	for (i = 0; i < ARRAY_SIZE(drm_connector_enum_list); i++)
		ida_destroy(&drm_connector_enum_list[i].ida);
}

/**
 * drm_get_connector_status_name - return a string for connector status
 * @status: connector status to compute name of
 *
 * In contrast to the other drm_get_*_name functions this one here returns a
 * const pointer and hence is threadsafe.
 */
const char *drm_get_connector_status_name(enum drm_connector_status status)
{
	if (status == connector_status_connected)
		return "connected";
	else if (status == connector_status_disconnected)
		return "disconnected";
	else
		return "unknown";
}
EXPORT_SYMBOL(drm_get_connector_status_name);

/**
 * drm_get_subpixel_order_name - return a string for a given subpixel enum
 * @order: enum of subpixel_order
 *
 * Note you could abuse this and return something out of bounds, but that
 * would be a caller error.  No unscrubbed user data should make it here.
 */
const char *drm_get_subpixel_order_name(enum subpixel_order order)
{
	return drm_subpixel_enum_list[order].name;
}
EXPORT_SYMBOL(drm_get_subpixel_order_name);

static char printable_char(int c)
{
	return isascii(c) && isprint(c) ? c : '?';
}

/**
 * drm_get_format_name - return a string for drm fourcc format
 * @format: format to compute name of
 *
 * Note that the buffer used by this function is globally shared and owned by
 * the function itself.
 *
 * FIXME: This isn't really multithreading safe.
 */
const char *drm_get_format_name(uint32_t format)
{
	static char buf[32];

	snprintf(buf, sizeof(buf),
		 "%c%c%c%c %s-endian (0x%08x)",
		 printable_char(format & 0xff),
		 printable_char((format >> 8) & 0xff),
		 printable_char((format >> 16) & 0xff),
		 printable_char((format >> 24) & 0x7f),
		 format & DRM_FORMAT_BIG_ENDIAN ? "big" : "little",
		 format);

	return buf;
}
EXPORT_SYMBOL(drm_get_format_name);

/*
 * Internal function to assign a slot in the object idr and optionally
 * register the object into the idr.
 */
static int drm_mode_object_get_reg(struct drm_device *dev,
				   struct drm_mode_object *obj,
				   uint32_t obj_type,
				   bool register_obj)
{
	int ret;

	mutex_lock(&dev->mode_config.idr_mutex);
	ret = idr_alloc(&dev->mode_config.crtc_idr, register_obj ? obj : NULL, 1, 0, GFP_KERNEL);
	if (ret >= 0) {
		/*
		 * Set up the object linking under the protection of the idr
		 * lock so that other users can't see inconsistent state.
		 */
		obj->id = ret;
		obj->type = obj_type;
	}
	mutex_unlock(&dev->mode_config.idr_mutex);

	return ret < 0 ? ret : 0;
}

/**
 * drm_mode_object_get - allocate a new modeset identifier
 * @dev: DRM device
 * @obj: object pointer, used to generate unique ID
 * @obj_type: object type
 *
 * Create a unique identifier based on @ptr in @dev's identifier space.  Used
 * for tracking modes, CRTCs and connectors. Note that despite the _get postfix
 * modeset identifiers are _not_ reference counted. Hence don't use this for
 * reference counted modeset objects like framebuffers.
 *
 * Returns:
 * New unique (relative to other objects in @dev) integer identifier for the
 * object.
 */
int drm_mode_object_get(struct drm_device *dev,
			struct drm_mode_object *obj, uint32_t obj_type)
{
	return drm_mode_object_get_reg(dev, obj, obj_type, true);
}

static void drm_mode_object_register(struct drm_device *dev,
				     struct drm_mode_object *obj)
{
	mutex_lock(&dev->mode_config.idr_mutex);
	idr_replace(&dev->mode_config.crtc_idr, obj, obj->id);
	mutex_unlock(&dev->mode_config.idr_mutex);
}

/**
 * drm_mode_object_put - free a modeset identifer
 * @dev: DRM device
 * @object: object to free
 *
 * Free @id from @dev's unique identifier pool. Note that despite the _get
 * postfix modeset identifiers are _not_ reference counted. Hence don't use this
 * for reference counted modeset objects like framebuffers.
 */
void drm_mode_object_put(struct drm_device *dev,
			 struct drm_mode_object *object)
{
	mutex_lock(&dev->mode_config.idr_mutex);
	idr_remove(&dev->mode_config.crtc_idr, object->id);
	mutex_unlock(&dev->mode_config.idr_mutex);
}

static struct drm_mode_object *_object_find(struct drm_device *dev,
		uint32_t id, uint32_t type)
{
	struct drm_mode_object *obj = NULL;

	mutex_lock(&dev->mode_config.idr_mutex);
	obj = idr_find(&dev->mode_config.crtc_idr, id);
	if (obj && type != DRM_MODE_OBJECT_ANY && obj->type != type)
		obj = NULL;
	if (obj && obj->id != id)
		obj = NULL;
	/* don't leak out unref'd fb's */
	if (obj && (obj->type == DRM_MODE_OBJECT_FB))
		obj = NULL;
	mutex_unlock(&dev->mode_config.idr_mutex);

	return obj;
}

/**
 * drm_mode_object_find - look up a drm object with static lifetime
 * @dev: drm device
 * @id: id of the mode object
 * @type: type of the mode object
 *
 * Note that framebuffers cannot be looked up with this functions - since those
 * are reference counted, they need special treatment.  Even with
 * DRM_MODE_OBJECT_ANY (although that will simply return NULL
 * rather than WARN_ON()).
 */
struct drm_mode_object *drm_mode_object_find(struct drm_device *dev,
		uint32_t id, uint32_t type)
{
	struct drm_mode_object *obj = NULL;

	/* Framebuffers are reference counted and need their own lookup
	 * function.*/
	WARN_ON(type == DRM_MODE_OBJECT_FB);
	obj = _object_find(dev, id, type);
	return obj;
}
EXPORT_SYMBOL(drm_mode_object_find);

/**
 * drm_framebuffer_init - initialize a framebuffer
 * @dev: DRM device
 * @fb: framebuffer to be initialized
 * @funcs: ... with these functions
 *
 * Allocates an ID for the framebuffer's parent mode object, sets its mode
 * functions & device file and adds it to the master fd list.
 *
 * IMPORTANT:
 * This functions publishes the fb and makes it available for concurrent access
 * by other users. Which means by this point the fb _must_ be fully set up -
 * since all the fb attributes are invariant over its lifetime, no further
 * locking but only correct reference counting is required.
 *
 * Returns:
 * Zero on success, error code on failure.
 */
int drm_framebuffer_init(struct drm_device *dev, struct drm_framebuffer *fb,
			 const struct drm_framebuffer_funcs *funcs)
{
	int ret;

	mutex_lock(&dev->mode_config.fb_lock);
	kref_init(&fb->refcount);
	INIT_LIST_HEAD(&fb->filp_head);
	fb->dev = dev;
	fb->funcs = funcs;

	ret = drm_mode_object_get(dev, &fb->base, DRM_MODE_OBJECT_FB);
	if (ret)
		goto out;

	dev->mode_config.num_fb++;
	list_add(&fb->head, &dev->mode_config.fb_list);
out:
	mutex_unlock(&dev->mode_config.fb_lock);

	return 0;
}
EXPORT_SYMBOL(drm_framebuffer_init);

/* dev->mode_config.fb_lock must be held! */
static void __drm_framebuffer_unregister(struct drm_device *dev,
					 struct drm_framebuffer *fb)
{
	mutex_lock(&dev->mode_config.idr_mutex);
	idr_remove(&dev->mode_config.crtc_idr, fb->base.id);
	mutex_unlock(&dev->mode_config.idr_mutex);

	fb->base.id = 0;
}

static void drm_framebuffer_free(struct kref *kref)
{
	struct drm_framebuffer *fb =
			container_of(kref, struct drm_framebuffer, refcount);
	struct drm_device *dev = fb->dev;

	/*
	 * The lookup idr holds a weak reference, which has not necessarily been
	 * removed at this point. Check for that.
	 */
	mutex_lock(&dev->mode_config.fb_lock);
	if (fb->base.id) {
		/* Mark fb as reaped and drop idr ref. */
		__drm_framebuffer_unregister(dev, fb);
	}
	mutex_unlock(&dev->mode_config.fb_lock);

	fb->funcs->destroy(fb);
}

static struct drm_framebuffer *__drm_framebuffer_lookup(struct drm_device *dev,
							uint32_t id)
{
	struct drm_mode_object *obj = NULL;
	struct drm_framebuffer *fb;

	mutex_lock(&dev->mode_config.idr_mutex);
	obj = idr_find(&dev->mode_config.crtc_idr, id);
	if (!obj || (obj->type != DRM_MODE_OBJECT_FB) || (obj->id != id))
		fb = NULL;
	else
		fb = obj_to_fb(obj);
	mutex_unlock(&dev->mode_config.idr_mutex);

	return fb;
}

/**
 * drm_framebuffer_lookup - look up a drm framebuffer and grab a reference
 * @dev: drm device
 * @id: id of the fb object
 *
 * If successful, this grabs an additional reference to the framebuffer -
 * callers need to make sure to eventually unreference the returned framebuffer
 * again, using @drm_framebuffer_unreference.
 */
struct drm_framebuffer *drm_framebuffer_lookup(struct drm_device *dev,
					       uint32_t id)
{
	struct drm_framebuffer *fb;

	mutex_lock(&dev->mode_config.fb_lock);
	fb = __drm_framebuffer_lookup(dev, id);
	if (fb) {
		if (!kref_get_unless_zero(&fb->refcount))
			fb = NULL;
	}
	mutex_unlock(&dev->mode_config.fb_lock);

	return fb;
}
EXPORT_SYMBOL(drm_framebuffer_lookup);

/**
 * drm_framebuffer_unreference - unref a framebuffer
 * @fb: framebuffer to unref
 *
 * This functions decrements the fb's refcount and frees it if it drops to zero.
 */
void drm_framebuffer_unreference(struct drm_framebuffer *fb)
{
	DRM_DEBUG("%p: FB ID: %d (%d)\n", fb, fb->base.id, atomic_read(&fb->refcount.refcount));
	kref_put(&fb->refcount, drm_framebuffer_free);
}
EXPORT_SYMBOL(drm_framebuffer_unreference);

/**
 * drm_framebuffer_reference - incr the fb refcnt
 * @fb: framebuffer
 *
 * This functions increments the fb's refcount.
 */
void drm_framebuffer_reference(struct drm_framebuffer *fb)
{
	DRM_DEBUG("%p: FB ID: %d (%d)\n", fb, fb->base.id, atomic_read(&fb->refcount.refcount));
	kref_get(&fb->refcount);
}
EXPORT_SYMBOL(drm_framebuffer_reference);

static void drm_framebuffer_free_bug(struct kref *kref)
{
	BUG();
}

static void __drm_framebuffer_unreference(struct drm_framebuffer *fb)
{
	DRM_DEBUG("%p: FB ID: %d (%d)\n", fb, fb->base.id, atomic_read(&fb->refcount.refcount));
	kref_put(&fb->refcount, drm_framebuffer_free_bug);
}

/**
 * drm_framebuffer_unregister_private - unregister a private fb from the lookup idr
 * @fb: fb to unregister
 *
 * Drivers need to call this when cleaning up driver-private framebuffers, e.g.
 * those used for fbdev. Note that the caller must hold a reference of it's own,
 * i.e. the object may not be destroyed through this call (since it'll lead to a
 * locking inversion).
 */
void drm_framebuffer_unregister_private(struct drm_framebuffer *fb)
{
	struct drm_device *dev = fb->dev;

	mutex_lock(&dev->mode_config.fb_lock);
	/* Mark fb as reaped and drop idr ref. */
	__drm_framebuffer_unregister(dev, fb);
	mutex_unlock(&dev->mode_config.fb_lock);
}
EXPORT_SYMBOL(drm_framebuffer_unregister_private);

/**
 * drm_framebuffer_cleanup - remove a framebuffer object
 * @fb: framebuffer to remove
 *
 * Cleanup framebuffer. This function is intended to be used from the drivers
 * ->destroy callback. It can also be used to clean up driver private
 *  framebuffers embedded into a larger structure.
 *
 * Note that this function does not remove the fb from active usuage - if it is
 * still used anywhere, hilarity can ensue since userspace could call getfb on
 * the id and get back -EINVAL. Obviously no concern at driver unload time.
 *
 * Also, the framebuffer will not be removed from the lookup idr - for
 * user-created framebuffers this will happen in in the rmfb ioctl. For
 * driver-private objects (e.g. for fbdev) drivers need to explicitly call
 * drm_framebuffer_unregister_private.
 */
void drm_framebuffer_cleanup(struct drm_framebuffer *fb)
{
	struct drm_device *dev = fb->dev;

	mutex_lock(&dev->mode_config.fb_lock);
	list_del(&fb->head);
	dev->mode_config.num_fb--;
	mutex_unlock(&dev->mode_config.fb_lock);
}
EXPORT_SYMBOL(drm_framebuffer_cleanup);

/**
 * drm_framebuffer_remove - remove and unreference a framebuffer object
 * @fb: framebuffer to remove
 *
 * Scans all the CRTCs and planes in @dev's mode_config.  If they're
 * using @fb, removes it, setting it to NULL. Then drops the reference to the
 * passed-in framebuffer. Might take the modeset locks.
 *
 * Note that this function optimizes the cleanup away if the caller holds the
 * last reference to the framebuffer. It is also guaranteed to not take the
 * modeset locks in this case.
 */
void drm_framebuffer_remove(struct drm_framebuffer *fb)
{
	struct drm_device *dev = fb->dev;
	struct drm_crtc *crtc;
	struct drm_plane *plane;
	struct drm_mode_set set;
	int ret;

	WARN_ON(!list_empty(&fb->filp_head));

	/*
	 * drm ABI mandates that we remove any deleted framebuffers from active
	 * useage. But since most sane clients only remove framebuffers they no
	 * longer need, try to optimize this away.
	 *
	 * Since we're holding a reference ourselves, observing a refcount of 1
	 * means that we're the last holder and can skip it. Also, the refcount
	 * can never increase from 1 again, so we don't need any barriers or
	 * locks.
	 *
	 * Note that userspace could try to race with use and instate a new
	 * usage _after_ we've cleared all current ones. End result will be an
	 * in-use fb with fb-id == 0. Userspace is allowed to shoot its own foot
	 * in this manner.
	 */
	if (atomic_read(&fb->refcount.refcount) > 1) {
		drm_modeset_lock_all(dev);
		/* remove from any CRTC */
		list_for_each_entry(crtc, &dev->mode_config.crtc_list, head) {
			if (crtc->primary->fb == fb) {
				/* should turn off the crtc */
				memset(&set, 0, sizeof(struct drm_mode_set));
				set.crtc = crtc;
				set.fb = NULL;
				ret = drm_mode_set_config_internal(&set);
				if (ret)
					DRM_ERROR("failed to reset crtc %p when fb was deleted\n", crtc);
			}
		}

		list_for_each_entry(plane, &dev->mode_config.plane_list, head) {
			if (plane->fb == fb)
				drm_plane_force_disable(plane);
		}
		drm_modeset_unlock_all(dev);
	}

	drm_framebuffer_unreference(fb);
}
EXPORT_SYMBOL(drm_framebuffer_remove);

DEFINE_WW_CLASS(crtc_ww_class);

/**
 * drm_crtc_init_with_planes - Initialise a new CRTC object with
 *    specified primary and cursor planes.
 * @dev: DRM device
 * @crtc: CRTC object to init
 * @primary: Primary plane for CRTC
 * @cursor: Cursor plane for CRTC
 * @funcs: callbacks for the new CRTC
 *
 * Inits a new object created as base part of a driver crtc object.
 *
 * Returns:
 * Zero on success, error code on failure.
 */
int drm_crtc_init_with_planes(struct drm_device *dev, struct drm_crtc *crtc,
			      struct drm_plane *primary,
			      struct drm_plane *cursor,
			      const struct drm_crtc_funcs *funcs)
{
	struct drm_mode_config *config = &dev->mode_config;
	int ret;

	crtc->dev = dev;
	crtc->funcs = funcs;
	crtc->invert_dimensions = false;

	drm_modeset_lock_init(&crtc->mutex);
	ret = drm_mode_object_get(dev, &crtc->base, DRM_MODE_OBJECT_CRTC);
	if (ret)
		return ret;

	crtc->base.properties = &crtc->properties;

	list_add_tail(&crtc->head, &config->crtc_list);
	config->num_crtc++;

	crtc->primary = primary;
	crtc->cursor = cursor;
	if (primary)
		primary->possible_crtcs = 1 << drm_crtc_index(crtc);
	if (cursor)
		cursor->possible_crtcs = 1 << drm_crtc_index(crtc);

	return 0;
}
EXPORT_SYMBOL(drm_crtc_init_with_planes);

/**
 * drm_crtc_cleanup - Clean up the core crtc usage
 * @crtc: CRTC to cleanup
 *
 * This function cleans up @crtc and removes it from the DRM mode setting
 * core. Note that the function does *not* free the crtc structure itself,
 * this is the responsibility of the caller.
 */
void drm_crtc_cleanup(struct drm_crtc *crtc)
{
	struct drm_device *dev = crtc->dev;

	kfree(crtc->gamma_store);
	crtc->gamma_store = NULL;

	drm_modeset_lock_fini(&crtc->mutex);

	drm_mode_object_put(dev, &crtc->base);
	list_del(&crtc->head);
	dev->mode_config.num_crtc--;

	WARN_ON(crtc->state && !crtc->funcs->atomic_destroy_state);
	if (crtc->state && crtc->funcs->atomic_destroy_state)
		crtc->funcs->atomic_destroy_state(crtc, crtc->state);

	memset(crtc, 0, sizeof(*crtc));
}
EXPORT_SYMBOL(drm_crtc_cleanup);

/**
 * drm_crtc_index - find the index of a registered CRTC
 * @crtc: CRTC to find index for
 *
 * Given a registered CRTC, return the index of that CRTC within a DRM
 * device's list of CRTCs.
 */
unsigned int drm_crtc_index(struct drm_crtc *crtc)
{
	unsigned int index = 0;
	struct drm_crtc *tmp;

	list_for_each_entry(tmp, &crtc->dev->mode_config.crtc_list, head) {
		if (tmp == crtc)
			return index;

		index++;
	}

	BUG();
}
EXPORT_SYMBOL(drm_crtc_index);

/*
 * drm_mode_remove - remove and free a mode
 * @connector: connector list to modify
 * @mode: mode to remove
 *
 * Remove @mode from @connector's mode list, then free it.
 */
static void drm_mode_remove(struct drm_connector *connector,
			    struct drm_display_mode *mode)
{
	list_del(&mode->head);
	drm_mode_destroy(connector->dev, mode);
}

/**
 * drm_connector_get_cmdline_mode - reads the user's cmdline mode
 * @connector: connector to quwery
 *
 * The kernel supports per-connector configration of its consoles through
 * use of the video= parameter. This function parses that option and
 * extracts the user's specified mode (or enable/disable status) for a
 * particular connector. This is typically only used during the early fbdev
 * setup.
 */
static void drm_connector_get_cmdline_mode(struct drm_connector *connector)
{
	struct drm_cmdline_mode *mode = &connector->cmdline_mode;
	char *option = NULL;

	if (fb_get_options(connector->name, &option))
		return;

	if (!drm_mode_parse_command_line_for_connector(option,
						       connector,
						       mode))
		return;

	if (mode->force) {
		const char *s;

		switch (mode->force) {
		case DRM_FORCE_OFF:
			s = "OFF";
			break;
		case DRM_FORCE_ON_DIGITAL:
			s = "ON - dig";
			break;
		default:
		case DRM_FORCE_ON:
			s = "ON";
			break;
		}

		DRM_INFO("forcing %s connector %s\n", connector->name, s);
		connector->force = mode->force;
	}

	DRM_DEBUG_KMS("cmdline mode for connector %s %dx%d@%dHz%s%s%s\n",
		      connector->name,
		      mode->xres, mode->yres,
		      mode->refresh_specified ? mode->refresh : 60,
		      mode->rb ? " reduced blanking" : "",
		      mode->margins ? " with margins" : "",
		      mode->interlace ?  " interlaced" : "");
}

/**
 * drm_connector_init - Init a preallocated connector
 * @dev: DRM device
 * @connector: the connector to init
 * @funcs: callbacks for this connector
 * @connector_type: user visible type of the connector
 *
 * Initialises a preallocated connector. Connectors should be
 * subclassed as part of driver connector objects.
 *
 * Returns:
 * Zero on success, error code on failure.
 */
int drm_connector_init(struct drm_device *dev,
		       struct drm_connector *connector,
		       const struct drm_connector_funcs *funcs,
		       int connector_type)
{
	struct drm_mode_config *config = &dev->mode_config;
	int ret;
	struct ida *connector_ida =
		&drm_connector_enum_list[connector_type].ida;

	drm_modeset_lock_all(dev);

	ret = drm_mode_object_get_reg(dev, &connector->base, DRM_MODE_OBJECT_CONNECTOR, false);
	if (ret)
		goto out_unlock;

	connector->base.properties = &connector->properties;
	connector->dev = dev;
	connector->funcs = funcs;
	connector->connector_type = connector_type;
	connector->connector_type_id =
		ida_simple_get(connector_ida, 1, 0, GFP_KERNEL);
	if (connector->connector_type_id < 0) {
		ret = connector->connector_type_id;
		goto out_put;
	}
	connector->name =
		kasprintf(GFP_KERNEL, "%s-%d",
			  drm_connector_enum_list[connector_type].name,
			  connector->connector_type_id);
	if (!connector->name) {
		ret = -ENOMEM;
		goto out_put;
	}

	INIT_LIST_HEAD(&connector->probed_modes);
	INIT_LIST_HEAD(&connector->modes);
	connector->edid_blob_ptr = NULL;
	connector->status = connector_status_unknown;

	drm_connector_get_cmdline_mode(connector);

	/* We should add connectors at the end to avoid upsetting the connector
	 * index too much. */
	list_add_tail(&connector->head, &config->connector_list);
	config->num_connector++;

	if (connector_type != DRM_MODE_CONNECTOR_VIRTUAL)
		drm_object_attach_property(&connector->base,
					      config->edid_property,
					      0);

	drm_object_attach_property(&connector->base,
				      config->dpms_property, 0);

	if (drm_core_check_feature(dev, DRIVER_ATOMIC)) {
		drm_object_attach_property(&connector->base, config->prop_crtc_id, 0);
	}

	connector->debugfs_entry = NULL;

out_put:
	if (ret)
		drm_mode_object_put(dev, &connector->base);

out_unlock:
	drm_modeset_unlock_all(dev);

	return ret;
}
EXPORT_SYMBOL(drm_connector_init);

/**
 * drm_connector_cleanup - cleans up an initialised connector
 * @connector: connector to cleanup
 *
 * Cleans up the connector but doesn't free the object.
 */
void drm_connector_cleanup(struct drm_connector *connector)
{
	struct drm_device *dev = connector->dev;
	struct drm_display_mode *mode, *t;

	if (connector->tile_group) {
		drm_mode_put_tile_group(dev, connector->tile_group);
		connector->tile_group = NULL;
	}

	list_for_each_entry_safe(mode, t, &connector->probed_modes, head)
		drm_mode_remove(connector, mode);

	list_for_each_entry_safe(mode, t, &connector->modes, head)
		drm_mode_remove(connector, mode);

	ida_remove(&drm_connector_enum_list[connector->connector_type].ida,
		   connector->connector_type_id);

	drm_mode_object_put(dev, &connector->base);
	kfree(connector->name);
	connector->name = NULL;
	list_del(&connector->head);
	dev->mode_config.num_connector--;

	WARN_ON(connector->state && !connector->funcs->atomic_destroy_state);
	if (connector->state && connector->funcs->atomic_destroy_state)
		connector->funcs->atomic_destroy_state(connector,
						       connector->state);

	memset(connector, 0, sizeof(*connector));
}
EXPORT_SYMBOL(drm_connector_cleanup);

/**
 * drm_connector_index - find the index of a registered connector
 * @connector: connector to find index for
 *
 * Given a registered connector, return the index of that connector within a DRM
 * device's list of connectors.
 */
unsigned int drm_connector_index(struct drm_connector *connector)
{
	unsigned int index = 0;
	struct drm_connector *tmp;
	struct drm_mode_config *config = &connector->dev->mode_config;

	WARN_ON(!drm_modeset_is_locked(&config->connection_mutex));

	list_for_each_entry(tmp, &connector->dev->mode_config.connector_list, head) {
		if (tmp == connector)
			return index;

		index++;
	}

	BUG();
}
EXPORT_SYMBOL(drm_connector_index);

/**
 * drm_connector_register - register a connector
 * @connector: the connector to register
 *
 * Register userspace interfaces for a connector
 *
 * Returns:
 * Zero on success, error code on failure.
 */
int drm_connector_register(struct drm_connector *connector)
{
	int ret;

	drm_mode_object_register(connector->dev, &connector->base);

	ret = drm_sysfs_connector_add(connector);
	if (ret)
		return ret;

	ret = drm_debugfs_connector_add(connector);
	if (ret) {
		drm_sysfs_connector_remove(connector);
		return ret;
	}

	return 0;
}
EXPORT_SYMBOL(drm_connector_register);

/**
 * drm_connector_unregister - unregister a connector
 * @connector: the connector to unregister
 *
 * Unregister userspace interfaces for a connector
 */
void drm_connector_unregister(struct drm_connector *connector)
{
	drm_sysfs_connector_remove(connector);
	drm_debugfs_connector_remove(connector);
}
EXPORT_SYMBOL(drm_connector_unregister);


/**
 * drm_connector_unplug_all - unregister connector userspace interfaces
 * @dev: drm device
 *
 * This function unregisters all connector userspace interfaces in sysfs. Should
 * be call when the device is disconnected, e.g. from an usb driver's
 * ->disconnect callback.
 */
void drm_connector_unplug_all(struct drm_device *dev)
{
	struct drm_connector *connector;

	/* taking the mode config mutex ends up in a clash with sysfs */
	list_for_each_entry(connector, &dev->mode_config.connector_list, head)
		drm_connector_unregister(connector);

}
EXPORT_SYMBOL(drm_connector_unplug_all);

/**
 * drm_bridge_init - initialize a drm transcoder/bridge
 * @dev: drm device
 * @bridge: transcoder/bridge to set up
 * @funcs: bridge function table
 *
 * Initialises a preallocated bridge. Bridges should be
 * subclassed as part of driver connector objects.
 *
 * Returns:
 * Zero on success, error code on failure.
 */
int drm_bridge_init(struct drm_device *dev, struct drm_bridge *bridge,
		const struct drm_bridge_funcs *funcs)
{
	int ret;

	drm_modeset_lock_all(dev);

	ret = drm_mode_object_get(dev, &bridge->base, DRM_MODE_OBJECT_BRIDGE);
	if (ret)
		goto out;

	bridge->dev = dev;
	bridge->funcs = funcs;

	list_add_tail(&bridge->head, &dev->mode_config.bridge_list);
	dev->mode_config.num_bridge++;

 out:
	drm_modeset_unlock_all(dev);
	return ret;
}
EXPORT_SYMBOL(drm_bridge_init);

/**
 * drm_bridge_cleanup - cleans up an initialised bridge
 * @bridge: bridge to cleanup
 *
 * Cleans up the bridge but doesn't free the object.
 */
void drm_bridge_cleanup(struct drm_bridge *bridge)
{
	struct drm_device *dev = bridge->dev;

	drm_modeset_lock_all(dev);
	drm_mode_object_put(dev, &bridge->base);
	list_del(&bridge->head);
	dev->mode_config.num_bridge--;
	drm_modeset_unlock_all(dev);

	memset(bridge, 0, sizeof(*bridge));
}
EXPORT_SYMBOL(drm_bridge_cleanup);

/**
 * drm_encoder_init - Init a preallocated encoder
 * @dev: drm device
 * @encoder: the encoder to init
 * @funcs: callbacks for this encoder
 * @encoder_type: user visible type of the encoder
 *
 * Initialises a preallocated encoder. Encoder should be
 * subclassed as part of driver encoder objects.
 *
 * Returns:
 * Zero on success, error code on failure.
 */
int drm_encoder_init(struct drm_device *dev,
		      struct drm_encoder *encoder,
		      const struct drm_encoder_funcs *funcs,
		      int encoder_type)
{
	int ret;

	drm_modeset_lock_all(dev);

	ret = drm_mode_object_get(dev, &encoder->base, DRM_MODE_OBJECT_ENCODER);
	if (ret)
		goto out_unlock;

	encoder->dev = dev;
	encoder->encoder_type = encoder_type;
	encoder->funcs = funcs;
	encoder->name = kasprintf(GFP_KERNEL, "%s-%d",
				  drm_encoder_enum_list[encoder_type].name,
				  encoder->base.id);
	if (!encoder->name) {
		ret = -ENOMEM;
		goto out_put;
	}

	list_add_tail(&encoder->head, &dev->mode_config.encoder_list);
	dev->mode_config.num_encoder++;

out_put:
	if (ret)
		drm_mode_object_put(dev, &encoder->base);

out_unlock:
	drm_modeset_unlock_all(dev);

	return ret;
}
EXPORT_SYMBOL(drm_encoder_init);

/**
 * drm_encoder_cleanup - cleans up an initialised encoder
 * @encoder: encoder to cleanup
 *
 * Cleans up the encoder but doesn't free the object.
 */
void drm_encoder_cleanup(struct drm_encoder *encoder)
{
	struct drm_device *dev = encoder->dev;

	drm_modeset_lock_all(dev);
	drm_mode_object_put(dev, &encoder->base);
	kfree(encoder->name);
	list_del(&encoder->head);
	dev->mode_config.num_encoder--;
	drm_modeset_unlock_all(dev);

	memset(encoder, 0, sizeof(*encoder));
}
EXPORT_SYMBOL(drm_encoder_cleanup);

/**
 * drm_universal_plane_init - Initialize a new universal plane object
 * @dev: DRM device
 * @plane: plane object to init
 * @possible_crtcs: bitmask of possible CRTCs
 * @funcs: callbacks for the new plane
 * @formats: array of supported formats (%DRM_FORMAT_*)
 * @format_count: number of elements in @formats
 * @type: type of plane (overlay, primary, cursor)
 *
 * Initializes a plane object of type @type.
 *
 * Returns:
 * Zero on success, error code on failure.
 */
int drm_universal_plane_init(struct drm_device *dev, struct drm_plane *plane,
			     unsigned long possible_crtcs,
			     const struct drm_plane_funcs *funcs,
			     const uint32_t *formats, uint32_t format_count,
			     enum drm_plane_type type)
{
	struct drm_mode_config *config = &dev->mode_config;
	int ret;

	ret = drm_mode_object_get(dev, &plane->base, DRM_MODE_OBJECT_PLANE);
	if (ret)
		return ret;

	drm_modeset_lock_init(&plane->mutex);

	plane->base.properties = &plane->properties;
	plane->dev = dev;
	plane->funcs = funcs;
	plane->format_types = kmalloc_array(format_count, sizeof(uint32_t),
					    GFP_KERNEL);
	if (!plane->format_types) {
		DRM_DEBUG_KMS("out of memory when allocating plane\n");
		drm_mode_object_put(dev, &plane->base);
		return -ENOMEM;
	}

	memcpy(plane->format_types, formats, format_count * sizeof(uint32_t));
	plane->format_count = format_count;
	plane->possible_crtcs = possible_crtcs;
	plane->type = type;

	list_add_tail(&plane->head, &config->plane_list);
	config->num_total_plane++;
	if (plane->type == DRM_PLANE_TYPE_OVERLAY)
		config->num_overlay_plane++;

	drm_object_attach_property(&plane->base,
				   config->plane_type_property,
				   plane->type);

	if (drm_core_check_feature(dev, DRIVER_ATOMIC)) {
		drm_object_attach_property(&plane->base, config->prop_fb_id, 0);
		drm_object_attach_property(&plane->base, config->prop_crtc_id, 0);
		drm_object_attach_property(&plane->base, config->prop_crtc_x, 0);
		drm_object_attach_property(&plane->base, config->prop_crtc_y, 0);
		drm_object_attach_property(&plane->base, config->prop_crtc_w, 0);
		drm_object_attach_property(&plane->base, config->prop_crtc_h, 0);
		drm_object_attach_property(&plane->base, config->prop_src_x, 0);
		drm_object_attach_property(&plane->base, config->prop_src_y, 0);
		drm_object_attach_property(&plane->base, config->prop_src_w, 0);
		drm_object_attach_property(&plane->base, config->prop_src_h, 0);
	}

	return 0;
}
EXPORT_SYMBOL(drm_universal_plane_init);

/**
 * drm_plane_init - Initialize a legacy plane
 * @dev: DRM device
 * @plane: plane object to init
 * @possible_crtcs: bitmask of possible CRTCs
 * @funcs: callbacks for the new plane
 * @formats: array of supported formats (%DRM_FORMAT_*)
 * @format_count: number of elements in @formats
 * @is_primary: plane type (primary vs overlay)
 *
 * Legacy API to initialize a DRM plane.
 *
 * New drivers should call drm_universal_plane_init() instead.
 *
 * Returns:
 * Zero on success, error code on failure.
 */
int drm_plane_init(struct drm_device *dev, struct drm_plane *plane,
		   unsigned long possible_crtcs,
		   const struct drm_plane_funcs *funcs,
		   const uint32_t *formats, uint32_t format_count,
		   bool is_primary)
{
	enum drm_plane_type type;

	type = is_primary ? DRM_PLANE_TYPE_PRIMARY : DRM_PLANE_TYPE_OVERLAY;
	return drm_universal_plane_init(dev, plane, possible_crtcs, funcs,
					formats, format_count, type);
}
EXPORT_SYMBOL(drm_plane_init);

/**
 * drm_plane_cleanup - Clean up the core plane usage
 * @plane: plane to cleanup
 *
 * This function cleans up @plane and removes it from the DRM mode setting
 * core. Note that the function does *not* free the plane structure itself,
 * this is the responsibility of the caller.
 */
void drm_plane_cleanup(struct drm_plane *plane)
{
	struct drm_device *dev = plane->dev;

	drm_modeset_lock_all(dev);
	kfree(plane->format_types);
	drm_mode_object_put(dev, &plane->base);

	BUG_ON(list_empty(&plane->head));

	list_del(&plane->head);
	dev->mode_config.num_total_plane--;
	if (plane->type == DRM_PLANE_TYPE_OVERLAY)
		dev->mode_config.num_overlay_plane--;
	drm_modeset_unlock_all(dev);

	WARN_ON(plane->state && !plane->funcs->atomic_destroy_state);
	if (plane->state && plane->funcs->atomic_destroy_state)
		plane->funcs->atomic_destroy_state(plane, plane->state);

	memset(plane, 0, sizeof(*plane));
}
EXPORT_SYMBOL(drm_plane_cleanup);

/**
 * drm_plane_index - find the index of a registered plane
 * @plane: plane to find index for
 *
 * Given a registered plane, return the index of that CRTC within a DRM
 * device's list of planes.
 */
unsigned int drm_plane_index(struct drm_plane *plane)
{
	unsigned int index = 0;
	struct drm_plane *tmp;

	list_for_each_entry(tmp, &plane->dev->mode_config.plane_list, head) {
		if (tmp == plane)
			return index;

		index++;
	}

	BUG();
}
EXPORT_SYMBOL(drm_plane_index);

/**
 * drm_plane_force_disable - Forcibly disable a plane
 * @plane: plane to disable
 *
 * Forces the plane to be disabled.
 *
 * Used when the plane's current framebuffer is destroyed,
 * and when restoring fbdev mode.
 */
void drm_plane_force_disable(struct drm_plane *plane)
{
	int ret;

	if (!plane->fb)
		return;

	plane->old_fb = plane->fb;
	ret = plane->funcs->disable_plane(plane);
	if (ret) {
		DRM_ERROR("failed to disable plane with busy fb\n");
		plane->old_fb = NULL;
		return;
	}
	/* disconnect the plane from the fb and crtc: */
	__drm_framebuffer_unreference(plane->old_fb);
	plane->old_fb = NULL;
	plane->fb = NULL;
	plane->crtc = NULL;
}
EXPORT_SYMBOL(drm_plane_force_disable);

static int drm_mode_create_standard_properties(struct drm_device *dev)
{
	struct drm_property *prop;

	/*
	 * Standard properties (apply to all connectors)
	 */
	prop = drm_property_create(dev, DRM_MODE_PROP_BLOB |
				   DRM_MODE_PROP_IMMUTABLE,
				   "EDID", 0);
	if (!prop)
		return -ENOMEM;
	dev->mode_config.edid_property = prop;

	prop = drm_property_create_enum(dev, 0,
				   "DPMS", drm_dpms_enum_list,
				   ARRAY_SIZE(drm_dpms_enum_list));
	if (!prop)
		return -ENOMEM;
	dev->mode_config.dpms_property = prop;

	prop = drm_property_create(dev,
				   DRM_MODE_PROP_BLOB |
				   DRM_MODE_PROP_IMMUTABLE,
				   "PATH", 0);
	if (!prop)
		return -ENOMEM;
	dev->mode_config.path_property = prop;

	prop = drm_property_create(dev,
				   DRM_MODE_PROP_BLOB |
				   DRM_MODE_PROP_IMMUTABLE,
				   "TILE", 0);
	if (!prop)
		return -ENOMEM;
	dev->mode_config.tile_property = prop;

	prop = drm_property_create_enum(dev, DRM_MODE_PROP_IMMUTABLE,
					"type", drm_plane_type_enum_list,
					ARRAY_SIZE(drm_plane_type_enum_list));
	if (!prop)
		return -ENOMEM;
	dev->mode_config.plane_type_property = prop;

	prop = drm_property_create_range(dev, DRM_MODE_PROP_ATOMIC,
			"SRC_X", 0, UINT_MAX);
	if (!prop)
		return -ENOMEM;
	dev->mode_config.prop_src_x = prop;

	prop = drm_property_create_range(dev, DRM_MODE_PROP_ATOMIC,
			"SRC_Y", 0, UINT_MAX);
	if (!prop)
		return -ENOMEM;
	dev->mode_config.prop_src_y = prop;

	prop = drm_property_create_range(dev, DRM_MODE_PROP_ATOMIC,
			"SRC_W", 0, UINT_MAX);
	if (!prop)
		return -ENOMEM;
	dev->mode_config.prop_src_w = prop;

	prop = drm_property_create_range(dev, DRM_MODE_PROP_ATOMIC,
			"SRC_H", 0, UINT_MAX);
	if (!prop)
		return -ENOMEM;
	dev->mode_config.prop_src_h = prop;

	prop = drm_property_create_signed_range(dev, DRM_MODE_PROP_ATOMIC,
			"CRTC_X", INT_MIN, INT_MAX);
	if (!prop)
		return -ENOMEM;
	dev->mode_config.prop_crtc_x = prop;

	prop = drm_property_create_signed_range(dev, DRM_MODE_PROP_ATOMIC,
			"CRTC_Y", INT_MIN, INT_MAX);
	if (!prop)
		return -ENOMEM;
	dev->mode_config.prop_crtc_y = prop;

	prop = drm_property_create_range(dev, DRM_MODE_PROP_ATOMIC,
			"CRTC_W", 0, INT_MAX);
	if (!prop)
		return -ENOMEM;
	dev->mode_config.prop_crtc_w = prop;

	prop = drm_property_create_range(dev, DRM_MODE_PROP_ATOMIC,
			"CRTC_H", 0, INT_MAX);
	if (!prop)
		return -ENOMEM;
	dev->mode_config.prop_crtc_h = prop;

	prop = drm_property_create_object(dev, DRM_MODE_PROP_ATOMIC,
			"FB_ID", DRM_MODE_OBJECT_FB);
	if (!prop)
		return -ENOMEM;
	dev->mode_config.prop_fb_id = prop;

	prop = drm_property_create_object(dev, DRM_MODE_PROP_ATOMIC,
			"CRTC_ID", DRM_MODE_OBJECT_CRTC);
	if (!prop)
		return -ENOMEM;
	dev->mode_config.prop_crtc_id = prop;

	return 0;
}

/**
 * drm_mode_create_dvi_i_properties - create DVI-I specific connector properties
 * @dev: DRM device
 *
 * Called by a driver the first time a DVI-I connector is made.
 */
int drm_mode_create_dvi_i_properties(struct drm_device *dev)
{
	struct drm_property *dvi_i_selector;
	struct drm_property *dvi_i_subconnector;

	if (dev->mode_config.dvi_i_select_subconnector_property)
		return 0;

	dvi_i_selector =
		drm_property_create_enum(dev, 0,
				    "select subconnector",
				    drm_dvi_i_select_enum_list,
				    ARRAY_SIZE(drm_dvi_i_select_enum_list));
	dev->mode_config.dvi_i_select_subconnector_property = dvi_i_selector;

	dvi_i_subconnector = drm_property_create_enum(dev, DRM_MODE_PROP_IMMUTABLE,
				    "subconnector",
				    drm_dvi_i_subconnector_enum_list,
				    ARRAY_SIZE(drm_dvi_i_subconnector_enum_list));
	dev->mode_config.dvi_i_subconnector_property = dvi_i_subconnector;

	return 0;
}
EXPORT_SYMBOL(drm_mode_create_dvi_i_properties);

/**
 * drm_create_tv_properties - create TV specific connector properties
 * @dev: DRM device
 * @num_modes: number of different TV formats (modes) supported
 * @modes: array of pointers to strings containing name of each format
 *
 * Called by a driver's TV initialization routine, this function creates
 * the TV specific connector properties for a given device.  Caller is
 * responsible for allocating a list of format names and passing them to
 * this routine.
 */
int drm_mode_create_tv_properties(struct drm_device *dev,
				  unsigned int num_modes,
				  char *modes[])
{
	struct drm_property *tv_selector;
	struct drm_property *tv_subconnector;
	unsigned int i;

	if (dev->mode_config.tv_select_subconnector_property)
		return 0;

	/*
	 * Basic connector properties
	 */
	tv_selector = drm_property_create_enum(dev, 0,
					  "select subconnector",
					  drm_tv_select_enum_list,
					  ARRAY_SIZE(drm_tv_select_enum_list));
	dev->mode_config.tv_select_subconnector_property = tv_selector;

	tv_subconnector =
		drm_property_create_enum(dev, DRM_MODE_PROP_IMMUTABLE,
				    "subconnector",
				    drm_tv_subconnector_enum_list,
				    ARRAY_SIZE(drm_tv_subconnector_enum_list));
	dev->mode_config.tv_subconnector_property = tv_subconnector;

	/*
	 * Other, TV specific properties: margins & TV modes.
	 */
	dev->mode_config.tv_left_margin_property =
		drm_property_create_range(dev, 0, "left margin", 0, 100);

	dev->mode_config.tv_right_margin_property =
		drm_property_create_range(dev, 0, "right margin", 0, 100);

	dev->mode_config.tv_top_margin_property =
		drm_property_create_range(dev, 0, "top margin", 0, 100);

	dev->mode_config.tv_bottom_margin_property =
		drm_property_create_range(dev, 0, "bottom margin", 0, 100);

	dev->mode_config.tv_mode_property =
		drm_property_create(dev, DRM_MODE_PROP_ENUM,
				    "mode", num_modes);
	for (i = 0; i < num_modes; i++)
		drm_property_add_enum(dev->mode_config.tv_mode_property, i,
				      i, modes[i]);

	dev->mode_config.tv_brightness_property =
		drm_property_create_range(dev, 0, "brightness", 0, 100);

	dev->mode_config.tv_contrast_property =
		drm_property_create_range(dev, 0, "contrast", 0, 100);

	dev->mode_config.tv_flicker_reduction_property =
		drm_property_create_range(dev, 0, "flicker reduction", 0, 100);

	dev->mode_config.tv_overscan_property =
		drm_property_create_range(dev, 0, "overscan", 0, 100);

	dev->mode_config.tv_saturation_property =
		drm_property_create_range(dev, 0, "saturation", 0, 100);

	dev->mode_config.tv_hue_property =
		drm_property_create_range(dev, 0, "hue", 0, 100);

	return 0;
}
EXPORT_SYMBOL(drm_mode_create_tv_properties);

/**
 * drm_mode_create_scaling_mode_property - create scaling mode property
 * @dev: DRM device
 *
 * Called by a driver the first time it's needed, must be attached to desired
 * connectors.
 */
int drm_mode_create_scaling_mode_property(struct drm_device *dev)
{
	struct drm_property *scaling_mode;

	if (dev->mode_config.scaling_mode_property)
		return 0;

	scaling_mode =
		drm_property_create_enum(dev, 0, "scaling mode",
				drm_scaling_mode_enum_list,
				    ARRAY_SIZE(drm_scaling_mode_enum_list));

	dev->mode_config.scaling_mode_property = scaling_mode;

	return 0;
}
EXPORT_SYMBOL(drm_mode_create_scaling_mode_property);

/**
 * drm_mode_create_aspect_ratio_property - create aspect ratio property
 * @dev: DRM device
 *
 * Called by a driver the first time it's needed, must be attached to desired
 * connectors.
 *
 * Returns:
 * Zero on success, negative errno on failure.
 */
int drm_mode_create_aspect_ratio_property(struct drm_device *dev)
{
	if (dev->mode_config.aspect_ratio_property)
		return 0;

	dev->mode_config.aspect_ratio_property =
		drm_property_create_enum(dev, 0, "aspect ratio",
				drm_aspect_ratio_enum_list,
				ARRAY_SIZE(drm_aspect_ratio_enum_list));

	if (dev->mode_config.aspect_ratio_property == NULL)
		return -ENOMEM;

	return 0;
}
EXPORT_SYMBOL(drm_mode_create_aspect_ratio_property);

/**
 * drm_mode_create_dirty_property - create dirty property
 * @dev: DRM device
 *
 * Called by a driver the first time it's needed, must be attached to desired
 * connectors.
 */
int drm_mode_create_dirty_info_property(struct drm_device *dev)
{
	struct drm_property *dirty_info;

	if (dev->mode_config.dirty_info_property)
		return 0;

	dirty_info =
		drm_property_create_enum(dev, DRM_MODE_PROP_IMMUTABLE,
				    "dirty",
				    drm_dirty_info_enum_list,
				    ARRAY_SIZE(drm_dirty_info_enum_list));
	dev->mode_config.dirty_info_property = dirty_info;

	return 0;
}
EXPORT_SYMBOL(drm_mode_create_dirty_info_property);

/**
 * drm_mode_create_suggested_offset_properties - create suggests offset properties
 * @dev: DRM device
 *
 * Create the the suggested x/y offset property for connectors.
 */
int drm_mode_create_suggested_offset_properties(struct drm_device *dev)
{
	if (dev->mode_config.suggested_x_property && dev->mode_config.suggested_y_property)
		return 0;

	dev->mode_config.suggested_x_property =
		drm_property_create_range(dev, DRM_MODE_PROP_IMMUTABLE, "suggested X", 0, 0xffffffff);

	dev->mode_config.suggested_y_property =
		drm_property_create_range(dev, DRM_MODE_PROP_IMMUTABLE, "suggested Y", 0, 0xffffffff);

	if (dev->mode_config.suggested_x_property == NULL ||
	    dev->mode_config.suggested_y_property == NULL)
		return -ENOMEM;
	return 0;
}
EXPORT_SYMBOL(drm_mode_create_suggested_offset_properties);

static int drm_mode_group_init(struct drm_device *dev, struct drm_mode_group *group)
{
	uint32_t total_objects = 0;

	total_objects += dev->mode_config.num_crtc;
	total_objects += dev->mode_config.num_connector;
	total_objects += dev->mode_config.num_encoder;
	total_objects += dev->mode_config.num_bridge;

	group->id_list = kcalloc(total_objects, sizeof(uint32_t), GFP_KERNEL);
	if (!group->id_list)
		return -ENOMEM;

	group->num_crtcs = 0;
	group->num_connectors = 0;
	group->num_encoders = 0;
	group->num_bridges = 0;
	return 0;
}

void drm_mode_group_destroy(struct drm_mode_group *group)
{
	kfree(group->id_list);
	group->id_list = NULL;
}

/*
 * NOTE: Driver's shouldn't ever call drm_mode_group_init_legacy_group - it is
 * the drm core's responsibility to set up mode control groups.
 */
int drm_mode_group_init_legacy_group(struct drm_device *dev,
				     struct drm_mode_group *group)
{
	struct drm_crtc *crtc;
	struct drm_encoder *encoder;
	struct drm_connector *connector;
	struct drm_bridge *bridge;
	int ret;

	ret = drm_mode_group_init(dev, group);
	if (ret)
		return ret;

	list_for_each_entry(crtc, &dev->mode_config.crtc_list, head)
		group->id_list[group->num_crtcs++] = crtc->base.id;

	list_for_each_entry(encoder, &dev->mode_config.encoder_list, head)
		group->id_list[group->num_crtcs + group->num_encoders++] =
		encoder->base.id;

	list_for_each_entry(connector, &dev->mode_config.connector_list, head)
		group->id_list[group->num_crtcs + group->num_encoders +
			       group->num_connectors++] = connector->base.id;

	list_for_each_entry(bridge, &dev->mode_config.bridge_list, head)
		group->id_list[group->num_crtcs + group->num_encoders +
			       group->num_connectors + group->num_bridges++] =
					bridge->base.id;

	return 0;
}
EXPORT_SYMBOL(drm_mode_group_init_legacy_group);

void drm_reinit_primary_mode_group(struct drm_device *dev)
{
	drm_modeset_lock_all(dev);
	drm_mode_group_destroy(&dev->primary->mode_group);
	drm_mode_group_init_legacy_group(dev, &dev->primary->mode_group);
	drm_modeset_unlock_all(dev);
}
EXPORT_SYMBOL(drm_reinit_primary_mode_group);

/**
 * drm_crtc_convert_to_umode - convert a drm_display_mode into a modeinfo
 * @out: drm_mode_modeinfo struct to return to the user
 * @in: drm_display_mode to use
 *
 * Convert a drm_display_mode into a drm_mode_modeinfo structure to return to
 * the user.
 */
static void drm_crtc_convert_to_umode(struct drm_mode_modeinfo *out,
				      const struct drm_display_mode *in)
{
	WARN(in->hdisplay > USHRT_MAX || in->hsync_start > USHRT_MAX ||
	     in->hsync_end > USHRT_MAX || in->htotal > USHRT_MAX ||
	     in->hskew > USHRT_MAX || in->vdisplay > USHRT_MAX ||
	     in->vsync_start > USHRT_MAX || in->vsync_end > USHRT_MAX ||
	     in->vtotal > USHRT_MAX || in->vscan > USHRT_MAX,
	     "timing values too large for mode info\n");

	out->clock = in->clock;
	out->hdisplay = in->hdisplay;
	out->hsync_start = in->hsync_start;
	out->hsync_end = in->hsync_end;
	out->htotal = in->htotal;
	out->hskew = in->hskew;
	out->vdisplay = in->vdisplay;
	out->vsync_start = in->vsync_start;
	out->vsync_end = in->vsync_end;
	out->vtotal = in->vtotal;
	out->vscan = in->vscan;
	out->vrefresh = in->vrefresh;
	out->flags = in->flags;
	out->type = in->type;
	strncpy(out->name, in->name, DRM_DISPLAY_MODE_LEN);
	out->name[DRM_DISPLAY_MODE_LEN-1] = 0;
}

/**
 * drm_crtc_convert_umode - convert a modeinfo into a drm_display_mode
 * @out: drm_display_mode to return to the user
 * @in: drm_mode_modeinfo to use
 *
 * Convert a drm_mode_modeinfo into a drm_display_mode structure to return to
 * the caller.
 *
 * Returns:
 * Zero on success, negative errno on failure.
 */
static int drm_crtc_convert_umode(struct drm_display_mode *out,
				  const struct drm_mode_modeinfo *in)
{
	if (in->clock > INT_MAX || in->vrefresh > INT_MAX)
		return -ERANGE;

	if ((in->flags & DRM_MODE_FLAG_3D_MASK) > DRM_MODE_FLAG_3D_MAX)
		return -EINVAL;

	out->clock = in->clock;
	out->hdisplay = in->hdisplay;
	out->hsync_start = in->hsync_start;
	out->hsync_end = in->hsync_end;
	out->htotal = in->htotal;
	out->hskew = in->hskew;
	out->vdisplay = in->vdisplay;
	out->vsync_start = in->vsync_start;
	out->vsync_end = in->vsync_end;
	out->vtotal = in->vtotal;
	out->vscan = in->vscan;
	out->vrefresh = in->vrefresh;
	out->flags = in->flags;
	out->type = in->type;
	strncpy(out->name, in->name, DRM_DISPLAY_MODE_LEN);
	out->name[DRM_DISPLAY_MODE_LEN-1] = 0;

	return 0;
}

/**
 * drm_mode_getresources - get graphics configuration
 * @dev: drm device for the ioctl
 * @data: data pointer for the ioctl
 * @file_priv: drm file for the ioctl call
 *
 * Construct a set of configuration description structures and return
 * them to the user, including CRTC, connector and framebuffer configuration.
 *
 * Called by the user via ioctl.
 *
 * Returns:
 * Zero on success, negative errno on failure.
 */
int drm_mode_getresources(struct drm_device *dev, void *data,
			  struct drm_file *file_priv)
{
	struct drm_mode_card_res *card_res = data;
	struct list_head *lh;
	struct drm_framebuffer *fb;
	struct drm_connector *connector;
	struct drm_crtc *crtc;
	struct drm_encoder *encoder;
	int ret = 0;
	int connector_count = 0;
	int crtc_count = 0;
	int fb_count = 0;
	int encoder_count = 0;
	int copied = 0, i;
	uint32_t __user *fb_id;
	uint32_t __user *crtc_id;
	uint32_t __user *connector_id;
	uint32_t __user *encoder_id;
	struct drm_mode_group *mode_group;

	if (!drm_core_check_feature(dev, DRIVER_MODESET))
		return -EINVAL;


	mutex_lock(&file_priv->fbs_lock);
	/*
	 * For the non-control nodes we need to limit the list of resources
	 * by IDs in the group list for this node
	 */
	list_for_each(lh, &file_priv->fbs)
		fb_count++;

	/* handle this in 4 parts */
	/* FBs */
	if (card_res->count_fbs >= fb_count) {
		copied = 0;
		fb_id = (uint32_t __user *)(unsigned long)card_res->fb_id_ptr;
		list_for_each_entry(fb, &file_priv->fbs, filp_head) {
			if (put_user(fb->base.id, fb_id + copied)) {
				mutex_unlock(&file_priv->fbs_lock);
				return -EFAULT;
			}
			copied++;
		}
	}
	card_res->count_fbs = fb_count;
	mutex_unlock(&file_priv->fbs_lock);

	/* mode_config.mutex protects the connector list against e.g. DP MST
	 * connector hot-adding. CRTC/Plane lists are invariant. */
	mutex_lock(&dev->mode_config.mutex);
	if (!drm_is_primary_client(file_priv)) {

		mode_group = NULL;
		list_for_each(lh, &dev->mode_config.crtc_list)
			crtc_count++;

		list_for_each(lh, &dev->mode_config.connector_list)
			connector_count++;

		list_for_each(lh, &dev->mode_config.encoder_list)
			encoder_count++;
	} else {

		mode_group = &file_priv->master->minor->mode_group;
		crtc_count = mode_group->num_crtcs;
		connector_count = mode_group->num_connectors;
		encoder_count = mode_group->num_encoders;
	}

	card_res->max_height = dev->mode_config.max_height;
	card_res->min_height = dev->mode_config.min_height;
	card_res->max_width = dev->mode_config.max_width;
	card_res->min_width = dev->mode_config.min_width;

	/* CRTCs */
	if (card_res->count_crtcs >= crtc_count) {
		copied = 0;
		crtc_id = (uint32_t __user *)(unsigned long)card_res->crtc_id_ptr;
		if (!mode_group) {
			list_for_each_entry(crtc, &dev->mode_config.crtc_list,
					    head) {
				DRM_DEBUG_KMS("[CRTC:%d]\n", crtc->base.id);
				if (put_user(crtc->base.id, crtc_id + copied)) {
					ret = -EFAULT;
					goto out;
				}
				copied++;
			}
		} else {
			for (i = 0; i < mode_group->num_crtcs; i++) {
				if (put_user(mode_group->id_list[i],
					     crtc_id + copied)) {
					ret = -EFAULT;
					goto out;
				}
				copied++;
			}
		}
	}
	card_res->count_crtcs = crtc_count;

	/* Encoders */
	if (card_res->count_encoders >= encoder_count) {
		copied = 0;
		encoder_id = (uint32_t __user *)(unsigned long)card_res->encoder_id_ptr;
		if (!mode_group) {
			list_for_each_entry(encoder,
					    &dev->mode_config.encoder_list,
					    head) {
				DRM_DEBUG_KMS("[ENCODER:%d:%s]\n", encoder->base.id,
						encoder->name);
				if (put_user(encoder->base.id, encoder_id +
					     copied)) {
					ret = -EFAULT;
					goto out;
				}
				copied++;
			}
		} else {
			for (i = mode_group->num_crtcs; i < mode_group->num_crtcs + mode_group->num_encoders; i++) {
				if (put_user(mode_group->id_list[i],
					     encoder_id + copied)) {
					ret = -EFAULT;
					goto out;
				}
				copied++;
			}

		}
	}
	card_res->count_encoders = encoder_count;

	/* Connectors */
	if (card_res->count_connectors >= connector_count) {
		copied = 0;
		connector_id = (uint32_t __user *)(unsigned long)card_res->connector_id_ptr;
		if (!mode_group) {
			list_for_each_entry(connector,
					    &dev->mode_config.connector_list,
					    head) {
				DRM_DEBUG_KMS("[CONNECTOR:%d:%s]\n",
					connector->base.id,
					connector->name);
				if (put_user(connector->base.id,
					     connector_id + copied)) {
					ret = -EFAULT;
					goto out;
				}
				copied++;
			}
		} else {
			int start = mode_group->num_crtcs +
				mode_group->num_encoders;
			for (i = start; i < start + mode_group->num_connectors; i++) {
				if (put_user(mode_group->id_list[i],
					     connector_id + copied)) {
					ret = -EFAULT;
					goto out;
				}
				copied++;
			}
		}
	}
	card_res->count_connectors = connector_count;

	DRM_DEBUG_KMS("CRTC[%d] CONNECTORS[%d] ENCODERS[%d]\n", card_res->count_crtcs,
		  card_res->count_connectors, card_res->count_encoders);

out:
	mutex_unlock(&dev->mode_config.mutex);
	return ret;
}

/**
 * drm_mode_getcrtc - get CRTC configuration
 * @dev: drm device for the ioctl
 * @data: data pointer for the ioctl
 * @file_priv: drm file for the ioctl call
 *
 * Construct a CRTC configuration structure to return to the user.
 *
 * Called by the user via ioctl.
 *
 * Returns:
 * Zero on success, negative errno on failure.
 */
int drm_mode_getcrtc(struct drm_device *dev,
		     void *data, struct drm_file *file_priv)
{
	struct drm_mode_crtc *crtc_resp = data;
	struct drm_crtc *crtc;

	if (!drm_core_check_feature(dev, DRIVER_MODESET))
		return -EINVAL;

	crtc = drm_crtc_find(dev, crtc_resp->crtc_id);
	if (!crtc)
		return -ENOENT;

	drm_modeset_lock_crtc(crtc, crtc->primary);
	crtc_resp->x = crtc->x;
	crtc_resp->y = crtc->y;
	crtc_resp->gamma_size = crtc->gamma_size;
	if (crtc->primary->fb)
		crtc_resp->fb_id = crtc->primary->fb->base.id;
	else
		crtc_resp->fb_id = 0;

	if (crtc->enabled) {

		drm_crtc_convert_to_umode(&crtc_resp->mode, &crtc->mode);
		crtc_resp->mode_valid = 1;

	} else {
		crtc_resp->mode_valid = 0;
	}
	drm_modeset_unlock_crtc(crtc);

	return 0;
}

static bool drm_mode_expose_to_userspace(const struct drm_display_mode *mode,
					 const struct drm_file *file_priv)
{
	/*
	 * If user-space hasn't configured the driver to expose the stereo 3D
	 * modes, don't expose them.
	 */
	if (!file_priv->stereo_allowed && drm_mode_is_stereo(mode))
		return false;

	return true;
}

static struct drm_encoder *drm_connector_get_encoder(struct drm_connector *connector)
{
	/* For atomic drivers only state objects are synchronously updated and
	 * protected by modeset locks, so check those first. */
	if (connector->state)
		return connector->state->best_encoder;
	return connector->encoder;
}

/* helper for getconnector and getproperties ioctls */
static int get_properties(struct drm_mode_object *obj, bool atomic,
		uint32_t __user *prop_ptr, uint64_t __user *prop_values,
		uint32_t *arg_count_props)
{
	int props_count;
	int i, ret, copied;

	props_count = obj->properties->count;
	if (!atomic)
		props_count -= obj->properties->atomic_count;

	if ((*arg_count_props >= props_count) && props_count) {
		for (i = 0, copied = 0; copied < props_count; i++) {
			struct drm_property *prop = obj->properties->properties[i];
			uint64_t val;

			if ((prop->flags & DRM_MODE_PROP_ATOMIC) && !atomic)
				continue;

			ret = drm_object_property_get_value(obj, prop, &val);
			if (ret)
				return ret;

			if (put_user(prop->base.id, prop_ptr + copied))
				return -EFAULT;

			if (put_user(val, prop_values + copied))
				return -EFAULT;

			copied++;
		}
	}
	*arg_count_props = props_count;

	return 0;
}

/**
 * drm_mode_getconnector - get connector configuration
 * @dev: drm device for the ioctl
 * @data: data pointer for the ioctl
 * @file_priv: drm file for the ioctl call
 *
 * Construct a connector configuration structure to return to the user.
 *
 * Called by the user via ioctl.
 *
 * Returns:
 * Zero on success, negative errno on failure.
 */
int drm_mode_getconnector(struct drm_device *dev, void *data,
			  struct drm_file *file_priv)
{
	struct drm_mode_get_connector *out_resp = data;
	struct drm_connector *connector;
	struct drm_encoder *encoder;
	struct drm_display_mode *mode;
	int mode_count = 0;
	int encoders_count = 0;
	int ret = 0;
	int copied = 0;
	int i;
	struct drm_mode_modeinfo u_mode;
	struct drm_mode_modeinfo __user *mode_ptr;
	uint32_t __user *encoder_ptr;

	if (!drm_core_check_feature(dev, DRIVER_MODESET))
		return -EINVAL;

	memset(&u_mode, 0, sizeof(struct drm_mode_modeinfo));

	DRM_DEBUG_KMS("[CONNECTOR:%d:?]\n", out_resp->connector_id);

	mutex_lock(&dev->mode_config.mutex);
	drm_modeset_lock(&dev->mode_config.connection_mutex, NULL);

	connector = drm_connector_find(dev, out_resp->connector_id);
	if (!connector) {
		ret = -ENOENT;
		goto out;
	}

<<<<<<< HEAD
	props_count = connector->properties.count;

=======
>>>>>>> 179f158c
	for (i = 0; i < DRM_CONNECTOR_MAX_ENCODER; i++)
		if (connector->encoder_ids[i] != 0)
			encoders_count++;

	if (out_resp->count_modes == 0) {
		connector->funcs->fill_modes(connector,
					     dev->mode_config.max_width,
					     dev->mode_config.max_height);
	}

	/* delayed so we get modes regardless of pre-fill_modes state */
	list_for_each_entry(mode, &connector->modes, head)
		if (drm_mode_expose_to_userspace(mode, file_priv))
			mode_count++;

	out_resp->connector_id = connector->base.id;
	out_resp->connector_type = connector->connector_type;
	out_resp->connector_type_id = connector->connector_type_id;
	out_resp->mm_width = connector->display_info.width_mm;
	out_resp->mm_height = connector->display_info.height_mm;
	out_resp->subpixel = connector->display_info.subpixel_order;
	out_resp->connection = connector->status;
	encoder = drm_connector_get_encoder(connector);
	if (encoder)
		out_resp->encoder_id = encoder->base.id;
	else
		out_resp->encoder_id = 0;

	/*
	 * This ioctl is called twice, once to determine how much space is
	 * needed, and the 2nd time to fill it.
	 */
	if ((out_resp->count_modes >= mode_count) && mode_count) {
		copied = 0;
		mode_ptr = (struct drm_mode_modeinfo __user *)(unsigned long)out_resp->modes_ptr;
		list_for_each_entry(mode, &connector->modes, head) {
			if (!drm_mode_expose_to_userspace(mode, file_priv))
				continue;

			drm_crtc_convert_to_umode(&u_mode, mode);
			if (copy_to_user(mode_ptr + copied,
					 &u_mode, sizeof(u_mode))) {
				ret = -EFAULT;
				goto out;
			}
			copied++;
		}
	}
	out_resp->count_modes = mode_count;

	ret = get_properties(&connector->base, file_priv->atomic,
			(uint32_t __user *)(unsigned long)(out_resp->props_ptr),
			(uint64_t __user *)(unsigned long)(out_resp->prop_values_ptr),
			&out_resp->count_props);
	if (ret)
		goto out;

	if ((out_resp->count_encoders >= encoders_count) && encoders_count) {
		copied = 0;
		encoder_ptr = (uint32_t __user *)(unsigned long)(out_resp->encoders_ptr);
		for (i = 0; i < DRM_CONNECTOR_MAX_ENCODER; i++) {
			if (connector->encoder_ids[i] != 0) {
				if (put_user(connector->encoder_ids[i],
					     encoder_ptr + copied)) {
					ret = -EFAULT;
					goto out;
				}
				copied++;
			}
		}
	}
	out_resp->count_encoders = encoders_count;

out:
	drm_modeset_unlock(&dev->mode_config.connection_mutex);
	mutex_unlock(&dev->mode_config.mutex);

	return ret;
}

static struct drm_crtc *drm_encoder_get_crtc(struct drm_encoder *encoder)
{
	struct drm_connector *connector;
	struct drm_device *dev = encoder->dev;
	bool uses_atomic = false;

	/* For atomic drivers only state objects are synchronously updated and
	 * protected by modeset locks, so check those first. */
	list_for_each_entry(connector, &dev->mode_config.connector_list, head) {
		if (!connector->state)
			continue;

		uses_atomic = true;

		if (connector->state->best_encoder != encoder)
			continue;

		return connector->state->crtc;
	}

	/* Don't return stale data (e.g. pending async disable). */
	if (uses_atomic)
		return NULL;

	return encoder->crtc;
}

/**
 * drm_mode_getencoder - get encoder configuration
 * @dev: drm device for the ioctl
 * @data: data pointer for the ioctl
 * @file_priv: drm file for the ioctl call
 *
 * Construct a encoder configuration structure to return to the user.
 *
 * Called by the user via ioctl.
 *
 * Returns:
 * Zero on success, negative errno on failure.
 */
int drm_mode_getencoder(struct drm_device *dev, void *data,
			struct drm_file *file_priv)
{
	struct drm_mode_get_encoder *enc_resp = data;
	struct drm_encoder *encoder;
	struct drm_crtc *crtc;

	if (!drm_core_check_feature(dev, DRIVER_MODESET))
		return -EINVAL;

	encoder = drm_encoder_find(dev, enc_resp->encoder_id);
	if (!encoder)
		return -ENOENT;

	drm_modeset_lock(&dev->mode_config.connection_mutex, NULL);
	crtc = drm_encoder_get_crtc(encoder);
	if (crtc)
		enc_resp->crtc_id = crtc->base.id;
	else if (encoder->crtc)
		enc_resp->crtc_id = encoder->crtc->base.id;
	else
		enc_resp->crtc_id = 0;
	drm_modeset_unlock(&dev->mode_config.connection_mutex);

	enc_resp->encoder_type = encoder->encoder_type;
	enc_resp->encoder_id = encoder->base.id;
	enc_resp->possible_crtcs = encoder->possible_crtcs;
	enc_resp->possible_clones = encoder->possible_clones;

	return 0;
}

/**
 * drm_mode_getplane_res - enumerate all plane resources
 * @dev: DRM device
 * @data: ioctl data
 * @file_priv: DRM file info
 *
 * Construct a list of plane ids to return to the user.
 *
 * Called by the user via ioctl.
 *
 * Returns:
 * Zero on success, negative errno on failure.
 */
int drm_mode_getplane_res(struct drm_device *dev, void *data,
			  struct drm_file *file_priv)
{
	struct drm_mode_get_plane_res *plane_resp = data;
	struct drm_mode_config *config;
	struct drm_plane *plane;
	uint32_t __user *plane_ptr;
	int copied = 0;
	unsigned num_planes;

	if (!drm_core_check_feature(dev, DRIVER_MODESET))
		return -EINVAL;

	config = &dev->mode_config;

	if (file_priv->universal_planes)
		num_planes = config->num_total_plane;
	else
		num_planes = config->num_overlay_plane;

	/*
	 * This ioctl is called twice, once to determine how much space is
	 * needed, and the 2nd time to fill it.
	 */
	if (num_planes &&
	    (plane_resp->count_planes >= num_planes)) {
		plane_ptr = (uint32_t __user *)(unsigned long)plane_resp->plane_id_ptr;

		/* Plane lists are invariant, no locking needed. */
		list_for_each_entry(plane, &config->plane_list, head) {
			/*
			 * Unless userspace set the 'universal planes'
			 * capability bit, only advertise overlays.
			 */
			if (plane->type != DRM_PLANE_TYPE_OVERLAY &&
			    !file_priv->universal_planes)
				continue;

			if (put_user(plane->base.id, plane_ptr + copied))
				return -EFAULT;
			copied++;
		}
	}
	plane_resp->count_planes = num_planes;

	return 0;
}

/**
 * drm_mode_getplane - get plane configuration
 * @dev: DRM device
 * @data: ioctl data
 * @file_priv: DRM file info
 *
 * Construct a plane configuration structure to return to the user.
 *
 * Called by the user via ioctl.
 *
 * Returns:
 * Zero on success, negative errno on failure.
 */
int drm_mode_getplane(struct drm_device *dev, void *data,
		      struct drm_file *file_priv)
{
	struct drm_mode_get_plane *plane_resp = data;
	struct drm_plane *plane;
	uint32_t __user *format_ptr;

	if (!drm_core_check_feature(dev, DRIVER_MODESET))
		return -EINVAL;

	plane = drm_plane_find(dev, plane_resp->plane_id);
	if (!plane)
		return -ENOENT;

	drm_modeset_lock(&plane->mutex, NULL);
	if (plane->crtc)
		plane_resp->crtc_id = plane->crtc->base.id;
	else
		plane_resp->crtc_id = 0;

	if (plane->fb)
		plane_resp->fb_id = plane->fb->base.id;
	else
		plane_resp->fb_id = 0;
	drm_modeset_unlock(&plane->mutex);

	plane_resp->plane_id = plane->base.id;
	plane_resp->possible_crtcs = plane->possible_crtcs;
	plane_resp->gamma_size = 0;

	/*
	 * This ioctl is called twice, once to determine how much space is
	 * needed, and the 2nd time to fill it.
	 */
	if (plane->format_count &&
	    (plane_resp->count_format_types >= plane->format_count)) {
		format_ptr = (uint32_t __user *)(unsigned long)plane_resp->format_type_ptr;
		if (copy_to_user(format_ptr,
				 plane->format_types,
				 sizeof(uint32_t) * plane->format_count)) {
			return -EFAULT;
		}
	}
	plane_resp->count_format_types = plane->format_count;

	return 0;
}

/*
 * setplane_internal - setplane handler for internal callers
 *
 * Note that we assume an extra reference has already been taken on fb.  If the
 * update fails, this reference will be dropped before return; if it succeeds,
 * the previous framebuffer (if any) will be unreferenced instead.
 *
 * src_{x,y,w,h} are provided in 16.16 fixed point format
 */
static int __setplane_internal(struct drm_plane *plane,
			       struct drm_crtc *crtc,
			       struct drm_framebuffer *fb,
			       int32_t crtc_x, int32_t crtc_y,
			       uint32_t crtc_w, uint32_t crtc_h,
			       /* src_{x,y,w,h} values are 16.16 fixed point */
			       uint32_t src_x, uint32_t src_y,
			       uint32_t src_w, uint32_t src_h)
{
	int ret = 0;
	unsigned int fb_width, fb_height;
	unsigned int i;

	/* No fb means shut it down */
	if (!fb) {
		plane->old_fb = plane->fb;
		ret = plane->funcs->disable_plane(plane);
		if (!ret) {
			plane->crtc = NULL;
			plane->fb = NULL;
		} else {
			plane->old_fb = NULL;
		}
		goto out;
	}

	/* Check whether this plane is usable on this CRTC */
	if (!(plane->possible_crtcs & drm_crtc_mask(crtc))) {
		DRM_DEBUG_KMS("Invalid crtc for plane\n");
		ret = -EINVAL;
		goto out;
	}

	/* Check whether this plane supports the fb pixel format. */
	for (i = 0; i < plane->format_count; i++)
		if (fb->pixel_format == plane->format_types[i])
			break;
	if (i == plane->format_count) {
		DRM_DEBUG_KMS("Invalid pixel format %s\n",
			      drm_get_format_name(fb->pixel_format));
		ret = -EINVAL;
		goto out;
	}

	fb_width = fb->width << 16;
	fb_height = fb->height << 16;

	/* Make sure source coordinates are inside the fb. */
	if (src_w > fb_width ||
	    src_x > fb_width - src_w ||
	    src_h > fb_height ||
	    src_y > fb_height - src_h) {
		DRM_DEBUG_KMS("Invalid source coordinates "
			      "%u.%06ux%u.%06u+%u.%06u+%u.%06u\n",
			      src_w >> 16, ((src_w & 0xffff) * 15625) >> 10,
			      src_h >> 16, ((src_h & 0xffff) * 15625) >> 10,
			      src_x >> 16, ((src_x & 0xffff) * 15625) >> 10,
			      src_y >> 16, ((src_y & 0xffff) * 15625) >> 10);
		ret = -ENOSPC;
		goto out;
	}

	plane->old_fb = plane->fb;
	ret = plane->funcs->update_plane(plane, crtc, fb,
					 crtc_x, crtc_y, crtc_w, crtc_h,
					 src_x, src_y, src_w, src_h);
	if (!ret) {
		plane->crtc = crtc;
		plane->fb = fb;
		fb = NULL;
	} else {
		plane->old_fb = NULL;
	}

out:
	if (fb)
		drm_framebuffer_unreference(fb);
	if (plane->old_fb)
		drm_framebuffer_unreference(plane->old_fb);
	plane->old_fb = NULL;

	return ret;
}

static int setplane_internal(struct drm_plane *plane,
			     struct drm_crtc *crtc,
			     struct drm_framebuffer *fb,
			     int32_t crtc_x, int32_t crtc_y,
			     uint32_t crtc_w, uint32_t crtc_h,
			     /* src_{x,y,w,h} values are 16.16 fixed point */
			     uint32_t src_x, uint32_t src_y,
			     uint32_t src_w, uint32_t src_h)
{
	int ret;

	drm_modeset_lock_all(plane->dev);
	ret = __setplane_internal(plane, crtc, fb,
				  crtc_x, crtc_y, crtc_w, crtc_h,
				  src_x, src_y, src_w, src_h);
	drm_modeset_unlock_all(plane->dev);

	return ret;
}

/**
 * drm_mode_setplane - configure a plane's configuration
 * @dev: DRM device
 * @data: ioctl data*
 * @file_priv: DRM file info
 *
 * Set plane configuration, including placement, fb, scaling, and other factors.
 * Or pass a NULL fb to disable (planes may be disabled without providing a
 * valid crtc).
 *
 * Returns:
 * Zero on success, negative errno on failure.
 */
int drm_mode_setplane(struct drm_device *dev, void *data,
		      struct drm_file *file_priv)
{
	struct drm_mode_set_plane *plane_req = data;
	struct drm_plane *plane;
	struct drm_crtc *crtc = NULL;
	struct drm_framebuffer *fb = NULL;

	if (!drm_core_check_feature(dev, DRIVER_MODESET))
		return -EINVAL;

	/* Give drivers some help against integer overflows */
	if (plane_req->crtc_w > INT_MAX ||
	    plane_req->crtc_x > INT_MAX - (int32_t) plane_req->crtc_w ||
	    plane_req->crtc_h > INT_MAX ||
	    plane_req->crtc_y > INT_MAX - (int32_t) plane_req->crtc_h) {
		DRM_DEBUG_KMS("Invalid CRTC coordinates %ux%u+%d+%d\n",
			      plane_req->crtc_w, plane_req->crtc_h,
			      plane_req->crtc_x, plane_req->crtc_y);
		return -ERANGE;
	}

	/*
	 * First, find the plane, crtc, and fb objects.  If not available,
	 * we don't bother to call the driver.
	 */
	plane = drm_plane_find(dev, plane_req->plane_id);
	if (!plane) {
		DRM_DEBUG_KMS("Unknown plane ID %d\n",
			      plane_req->plane_id);
		return -ENOENT;
	}

	if (plane_req->fb_id) {
		fb = drm_framebuffer_lookup(dev, plane_req->fb_id);
		if (!fb) {
			DRM_DEBUG_KMS("Unknown framebuffer ID %d\n",
				      plane_req->fb_id);
			return -ENOENT;
		}

		crtc = drm_crtc_find(dev, plane_req->crtc_id);
		if (!crtc) {
			DRM_DEBUG_KMS("Unknown crtc ID %d\n",
				      plane_req->crtc_id);
			return -ENOENT;
		}
	}

	/*
	 * setplane_internal will take care of deref'ing either the old or new
	 * framebuffer depending on success.
	 */
	return setplane_internal(plane, crtc, fb,
				 plane_req->crtc_x, plane_req->crtc_y,
				 plane_req->crtc_w, plane_req->crtc_h,
				 plane_req->src_x, plane_req->src_y,
				 plane_req->src_w, plane_req->src_h);
}

/**
 * drm_mode_set_config_internal - helper to call ->set_config
 * @set: modeset config to set
 *
 * This is a little helper to wrap internal calls to the ->set_config driver
 * interface. The only thing it adds is correct refcounting dance.
 *
 * Returns:
 * Zero on success, negative errno on failure.
 */
int drm_mode_set_config_internal(struct drm_mode_set *set)
{
	struct drm_crtc *crtc = set->crtc;
	struct drm_framebuffer *fb;
	struct drm_crtc *tmp;
	int ret;

	/*
	 * NOTE: ->set_config can also disable other crtcs (if we steal all
	 * connectors from it), hence we need to refcount the fbs across all
	 * crtcs. Atomic modeset will have saner semantics ...
	 */
	list_for_each_entry(tmp, &crtc->dev->mode_config.crtc_list, head)
		tmp->primary->old_fb = tmp->primary->fb;

	fb = set->fb;

	ret = crtc->funcs->set_config(set);
	if (ret == 0) {
		crtc->primary->crtc = crtc;
		crtc->primary->fb = fb;
	}

	list_for_each_entry(tmp, &crtc->dev->mode_config.crtc_list, head) {
		if (tmp->primary->fb)
			drm_framebuffer_reference(tmp->primary->fb);
		if (tmp->primary->old_fb)
			drm_framebuffer_unreference(tmp->primary->old_fb);
		tmp->primary->old_fb = NULL;
	}

	return ret;
}
EXPORT_SYMBOL(drm_mode_set_config_internal);

/**
 * drm_crtc_check_viewport - Checks that a framebuffer is big enough for the
 *     CRTC viewport
 * @crtc: CRTC that framebuffer will be displayed on
 * @x: x panning
 * @y: y panning
 * @mode: mode that framebuffer will be displayed under
 * @fb: framebuffer to check size of
 */
int drm_crtc_check_viewport(const struct drm_crtc *crtc,
			    int x, int y,
			    const struct drm_display_mode *mode,
			    const struct drm_framebuffer *fb)

{
	int hdisplay, vdisplay;

	hdisplay = mode->hdisplay;
	vdisplay = mode->vdisplay;

	if (drm_mode_is_stereo(mode)) {
		struct drm_display_mode adjusted = *mode;

		drm_mode_set_crtcinfo(&adjusted, CRTC_STEREO_DOUBLE);
		hdisplay = adjusted.crtc_hdisplay;
		vdisplay = adjusted.crtc_vdisplay;
	}

	if (crtc->invert_dimensions)
		swap(hdisplay, vdisplay);

	if (hdisplay > fb->width ||
	    vdisplay > fb->height ||
	    x > fb->width - hdisplay ||
	    y > fb->height - vdisplay) {
		DRM_DEBUG_KMS("Invalid fb size %ux%u for CRTC viewport %ux%u+%d+%d%s.\n",
			      fb->width, fb->height, hdisplay, vdisplay, x, y,
			      crtc->invert_dimensions ? " (inverted)" : "");
		return -ENOSPC;
	}

	return 0;
}
EXPORT_SYMBOL(drm_crtc_check_viewport);

/**
 * drm_mode_setcrtc - set CRTC configuration
 * @dev: drm device for the ioctl
 * @data: data pointer for the ioctl
 * @file_priv: drm file for the ioctl call
 *
 * Build a new CRTC configuration based on user request.
 *
 * Called by the user via ioctl.
 *
 * Returns:
 * Zero on success, negative errno on failure.
 */
int drm_mode_setcrtc(struct drm_device *dev, void *data,
		     struct drm_file *file_priv)
{
	struct drm_mode_config *config = &dev->mode_config;
	struct drm_mode_crtc *crtc_req = data;
	struct drm_crtc *crtc;
	struct drm_connector **connector_set = NULL, *connector;
	struct drm_framebuffer *fb = NULL;
	struct drm_display_mode *mode = NULL;
	struct drm_mode_set set;
	uint32_t __user *set_connectors_ptr;
	int ret;
	int i;

	if (!drm_core_check_feature(dev, DRIVER_MODESET))
		return -EINVAL;

	/* For some reason crtc x/y offsets are signed internally. */
	if (crtc_req->x > INT_MAX || crtc_req->y > INT_MAX)
		return -ERANGE;

	drm_modeset_lock_all(dev);
	crtc = drm_crtc_find(dev, crtc_req->crtc_id);
	if (!crtc) {
		DRM_DEBUG_KMS("Unknown CRTC ID %d\n", crtc_req->crtc_id);
		ret = -ENOENT;
		goto out;
	}
	DRM_DEBUG_KMS("[CRTC:%d]\n", crtc->base.id);

	if (crtc_req->mode_valid) {
		/* If we have a mode we need a framebuffer. */
		/* If we pass -1, set the mode with the currently bound fb */
		if (crtc_req->fb_id == -1) {
			if (!crtc->primary->fb) {
				DRM_DEBUG_KMS("CRTC doesn't have current FB\n");
				ret = -EINVAL;
				goto out;
			}
			fb = crtc->primary->fb;
			/* Make refcounting symmetric with the lookup path. */
			drm_framebuffer_reference(fb);
		} else {
			fb = drm_framebuffer_lookup(dev, crtc_req->fb_id);
			if (!fb) {
				DRM_DEBUG_KMS("Unknown FB ID%d\n",
						crtc_req->fb_id);
				ret = -ENOENT;
				goto out;
			}
		}

		mode = drm_mode_create(dev);
		if (!mode) {
			ret = -ENOMEM;
			goto out;
		}

		ret = drm_crtc_convert_umode(mode, &crtc_req->mode);
		if (ret) {
			DRM_DEBUG_KMS("Invalid mode\n");
			goto out;
		}

		mode->status = drm_mode_validate_basic(mode);
		if (mode->status != MODE_OK) {
			ret = -EINVAL;
			goto out;
		}

		drm_mode_set_crtcinfo(mode, CRTC_INTERLACE_HALVE_V);

		ret = drm_crtc_check_viewport(crtc, crtc_req->x, crtc_req->y,
					      mode, fb);
		if (ret)
			goto out;

	}

	if (crtc_req->count_connectors == 0 && mode) {
		DRM_DEBUG_KMS("Count connectors is 0 but mode set\n");
		ret = -EINVAL;
		goto out;
	}

	if (crtc_req->count_connectors > 0 && (!mode || !fb)) {
		DRM_DEBUG_KMS("Count connectors is %d but no mode or fb set\n",
			  crtc_req->count_connectors);
		ret = -EINVAL;
		goto out;
	}

	if (crtc_req->count_connectors > 0) {
		u32 out_id;

		/* Avoid unbounded kernel memory allocation */
		if (crtc_req->count_connectors > config->num_connector) {
			ret = -EINVAL;
			goto out;
		}

		connector_set = kmalloc_array(crtc_req->count_connectors,
					      sizeof(struct drm_connector *),
					      GFP_KERNEL);
		if (!connector_set) {
			ret = -ENOMEM;
			goto out;
		}

		for (i = 0; i < crtc_req->count_connectors; i++) {
			set_connectors_ptr = (uint32_t __user *)(unsigned long)crtc_req->set_connectors_ptr;
			if (get_user(out_id, &set_connectors_ptr[i])) {
				ret = -EFAULT;
				goto out;
			}

			connector = drm_connector_find(dev, out_id);
			if (!connector) {
				DRM_DEBUG_KMS("Connector id %d unknown\n",
						out_id);
				ret = -ENOENT;
				goto out;
			}
			DRM_DEBUG_KMS("[CONNECTOR:%d:%s]\n",
					connector->base.id,
					connector->name);

			connector_set[i] = connector;
		}
	}

	set.crtc = crtc;
	set.x = crtc_req->x;
	set.y = crtc_req->y;
	set.mode = mode;
	set.connectors = connector_set;
	set.num_connectors = crtc_req->count_connectors;
	set.fb = fb;
	ret = drm_mode_set_config_internal(&set);

out:
	if (fb)
		drm_framebuffer_unreference(fb);

	kfree(connector_set);
	drm_mode_destroy(dev, mode);
	drm_modeset_unlock_all(dev);
	return ret;
}

/**
 * drm_mode_cursor_universal - translate legacy cursor ioctl call into a
 *     universal plane handler call
 * @crtc: crtc to update cursor for
 * @req: data pointer for the ioctl
 * @file_priv: drm file for the ioctl call
 *
 * Legacy cursor ioctl's work directly with driver buffer handles.  To
 * translate legacy ioctl calls into universal plane handler calls, we need to
 * wrap the native buffer handle in a drm_framebuffer.
 *
 * Note that we assume any handle passed to the legacy ioctls was a 32-bit ARGB
 * buffer with a pitch of 4*width; the universal plane interface should be used
 * directly in cases where the hardware can support other buffer settings and
 * userspace wants to make use of these capabilities.
 *
 * Returns:
 * Zero on success, negative errno on failure.
 */
static int drm_mode_cursor_universal(struct drm_crtc *crtc,
				     struct drm_mode_cursor2 *req,
				     struct drm_file *file_priv)
{
	struct drm_device *dev = crtc->dev;
	struct drm_framebuffer *fb = NULL;
	struct drm_mode_fb_cmd2 fbreq = {
		.width = req->width,
		.height = req->height,
		.pixel_format = DRM_FORMAT_ARGB8888,
		.pitches = { req->width * 4 },
		.handles = { req->handle },
	};
	int32_t crtc_x, crtc_y;
	uint32_t crtc_w = 0, crtc_h = 0;
	uint32_t src_w = 0, src_h = 0;
	int ret = 0;

	BUG_ON(!crtc->cursor);
	WARN_ON(crtc->cursor->crtc != crtc && crtc->cursor->crtc != NULL);

	/*
	 * Obtain fb we'll be using (either new or existing) and take an extra
	 * reference to it if fb != null.  setplane will take care of dropping
	 * the reference if the plane update fails.
	 */
	if (req->flags & DRM_MODE_CURSOR_BO) {
		if (req->handle) {
			fb = add_framebuffer_internal(dev, &fbreq, file_priv);
			if (IS_ERR(fb)) {
				DRM_DEBUG_KMS("failed to wrap cursor buffer in drm framebuffer\n");
				return PTR_ERR(fb);
			}

			drm_framebuffer_reference(fb);
		} else {
			fb = NULL;
		}
	} else {
		fb = crtc->cursor->fb;
		if (fb)
			drm_framebuffer_reference(fb);
	}

	if (req->flags & DRM_MODE_CURSOR_MOVE) {
		crtc_x = req->x;
		crtc_y = req->y;
	} else {
		crtc_x = crtc->cursor_x;
		crtc_y = crtc->cursor_y;
	}

	if (fb) {
		crtc_w = fb->width;
		crtc_h = fb->height;
		src_w = fb->width << 16;
		src_h = fb->height << 16;
	}

	/*
	 * setplane_internal will take care of deref'ing either the old or new
	 * framebuffer depending on success.
	 */
	ret = __setplane_internal(crtc->cursor, crtc, fb,
				crtc_x, crtc_y, crtc_w, crtc_h,
				0, 0, src_w, src_h);

	/* Update successful; save new cursor position, if necessary */
	if (ret == 0 && req->flags & DRM_MODE_CURSOR_MOVE) {
		crtc->cursor_x = req->x;
		crtc->cursor_y = req->y;
	}

	return ret;
}

static int drm_mode_cursor_common(struct drm_device *dev,
				  struct drm_mode_cursor2 *req,
				  struct drm_file *file_priv)
{
	struct drm_crtc *crtc;
	int ret = 0;

	if (!drm_core_check_feature(dev, DRIVER_MODESET))
		return -EINVAL;

	if (!req->flags || (~DRM_MODE_CURSOR_FLAGS & req->flags))
		return -EINVAL;

	crtc = drm_crtc_find(dev, req->crtc_id);
	if (!crtc) {
		DRM_DEBUG_KMS("Unknown CRTC ID %d\n", req->crtc_id);
		return -ENOENT;
	}

	/*
	 * If this crtc has a universal cursor plane, call that plane's update
	 * handler rather than using legacy cursor handlers.
	 */
	drm_modeset_lock_crtc(crtc, crtc->cursor);
	if (crtc->cursor) {
		ret = drm_mode_cursor_universal(crtc, req, file_priv);
		goto out;
	}

	if (req->flags & DRM_MODE_CURSOR_BO) {
		if (!crtc->funcs->cursor_set && !crtc->funcs->cursor_set2) {
			ret = -ENXIO;
			goto out;
		}
		/* Turns off the cursor if handle is 0 */
		if (crtc->funcs->cursor_set2)
			ret = crtc->funcs->cursor_set2(crtc, file_priv, req->handle,
						      req->width, req->height, req->hot_x, req->hot_y);
		else
			ret = crtc->funcs->cursor_set(crtc, file_priv, req->handle,
						      req->width, req->height);
	}

	if (req->flags & DRM_MODE_CURSOR_MOVE) {
		if (crtc->funcs->cursor_move) {
			ret = crtc->funcs->cursor_move(crtc, req->x, req->y);
		} else {
			ret = -EFAULT;
			goto out;
		}
	}
out:
	drm_modeset_unlock_crtc(crtc);

	return ret;

}


/**
 * drm_mode_cursor_ioctl - set CRTC's cursor configuration
 * @dev: drm device for the ioctl
 * @data: data pointer for the ioctl
 * @file_priv: drm file for the ioctl call
 *
 * Set the cursor configuration based on user request.
 *
 * Called by the user via ioctl.
 *
 * Returns:
 * Zero on success, negative errno on failure.
 */
int drm_mode_cursor_ioctl(struct drm_device *dev,
			  void *data, struct drm_file *file_priv)
{
	struct drm_mode_cursor *req = data;
	struct drm_mode_cursor2 new_req;

	memcpy(&new_req, req, sizeof(struct drm_mode_cursor));
	new_req.hot_x = new_req.hot_y = 0;

	return drm_mode_cursor_common(dev, &new_req, file_priv);
}

/**
 * drm_mode_cursor2_ioctl - set CRTC's cursor configuration
 * @dev: drm device for the ioctl
 * @data: data pointer for the ioctl
 * @file_priv: drm file for the ioctl call
 *
 * Set the cursor configuration based on user request. This implements the 2nd
 * version of the cursor ioctl, which allows userspace to additionally specify
 * the hotspot of the pointer.
 *
 * Called by the user via ioctl.
 *
 * Returns:
 * Zero on success, negative errno on failure.
 */
int drm_mode_cursor2_ioctl(struct drm_device *dev,
			   void *data, struct drm_file *file_priv)
{
	struct drm_mode_cursor2 *req = data;

	return drm_mode_cursor_common(dev, req, file_priv);
}

/**
 * drm_mode_legacy_fb_format - compute drm fourcc code from legacy description
 * @bpp: bits per pixels
 * @depth: bit depth per pixel
 *
 * Computes a drm fourcc pixel format code for the given @bpp/@depth values.
 * Useful in fbdev emulation code, since that deals in those values.
 */
uint32_t drm_mode_legacy_fb_format(uint32_t bpp, uint32_t depth)
{
	uint32_t fmt;

	switch (bpp) {
	case 8:
		fmt = DRM_FORMAT_C8;
		break;
	case 16:
		if (depth == 15)
			fmt = DRM_FORMAT_XRGB1555;
		else
			fmt = DRM_FORMAT_RGB565;
		break;
	case 24:
		fmt = DRM_FORMAT_RGB888;
		break;
	case 32:
		if (depth == 24)
			fmt = DRM_FORMAT_XRGB8888;
		else if (depth == 30)
			fmt = DRM_FORMAT_XRGB2101010;
		else
			fmt = DRM_FORMAT_ARGB8888;
		break;
	default:
		DRM_ERROR("bad bpp, assuming x8r8g8b8 pixel format\n");
		fmt = DRM_FORMAT_XRGB8888;
		break;
	}

	return fmt;
}
EXPORT_SYMBOL(drm_mode_legacy_fb_format);

/**
 * drm_mode_addfb - add an FB to the graphics configuration
 * @dev: drm device for the ioctl
 * @data: data pointer for the ioctl
 * @file_priv: drm file for the ioctl call
 *
 * Add a new FB to the specified CRTC, given a user request. This is the
 * original addfb ioctl which only supported RGB formats.
 *
 * Called by the user via ioctl.
 *
 * Returns:
 * Zero on success, negative errno on failure.
 */
int drm_mode_addfb(struct drm_device *dev,
		   void *data, struct drm_file *file_priv)
{
	struct drm_mode_fb_cmd *or = data;
	struct drm_mode_fb_cmd2 r = {};
	int ret;

	/* convert to new format and call new ioctl */
	r.fb_id = or->fb_id;
	r.width = or->width;
	r.height = or->height;
	r.pitches[0] = or->pitch;
	r.pixel_format = drm_mode_legacy_fb_format(or->bpp, or->depth);
	r.handles[0] = or->handle;

	ret = drm_mode_addfb2(dev, &r, file_priv);
	if (ret)
		return ret;

	or->fb_id = r.fb_id;

	return 0;
}

static int format_check(const struct drm_mode_fb_cmd2 *r)
{
	uint32_t format = r->pixel_format & ~DRM_FORMAT_BIG_ENDIAN;

	switch (format) {
	case DRM_FORMAT_C8:
	case DRM_FORMAT_RGB332:
	case DRM_FORMAT_BGR233:
	case DRM_FORMAT_XRGB4444:
	case DRM_FORMAT_XBGR4444:
	case DRM_FORMAT_RGBX4444:
	case DRM_FORMAT_BGRX4444:
	case DRM_FORMAT_ARGB4444:
	case DRM_FORMAT_ABGR4444:
	case DRM_FORMAT_RGBA4444:
	case DRM_FORMAT_BGRA4444:
	case DRM_FORMAT_XRGB1555:
	case DRM_FORMAT_XBGR1555:
	case DRM_FORMAT_RGBX5551:
	case DRM_FORMAT_BGRX5551:
	case DRM_FORMAT_ARGB1555:
	case DRM_FORMAT_ABGR1555:
	case DRM_FORMAT_RGBA5551:
	case DRM_FORMAT_BGRA5551:
	case DRM_FORMAT_RGB565:
	case DRM_FORMAT_BGR565:
	case DRM_FORMAT_RGB888:
	case DRM_FORMAT_BGR888:
	case DRM_FORMAT_XRGB8888:
	case DRM_FORMAT_XBGR8888:
	case DRM_FORMAT_RGBX8888:
	case DRM_FORMAT_BGRX8888:
	case DRM_FORMAT_ARGB8888:
	case DRM_FORMAT_ABGR8888:
	case DRM_FORMAT_RGBA8888:
	case DRM_FORMAT_BGRA8888:
	case DRM_FORMAT_XRGB2101010:
	case DRM_FORMAT_XBGR2101010:
	case DRM_FORMAT_RGBX1010102:
	case DRM_FORMAT_BGRX1010102:
	case DRM_FORMAT_ARGB2101010:
	case DRM_FORMAT_ABGR2101010:
	case DRM_FORMAT_RGBA1010102:
	case DRM_FORMAT_BGRA1010102:
	case DRM_FORMAT_YUYV:
	case DRM_FORMAT_YVYU:
	case DRM_FORMAT_UYVY:
	case DRM_FORMAT_VYUY:
	case DRM_FORMAT_AYUV:
	case DRM_FORMAT_NV12:
	case DRM_FORMAT_NV21:
	case DRM_FORMAT_NV16:
	case DRM_FORMAT_NV61:
	case DRM_FORMAT_NV24:
	case DRM_FORMAT_NV42:
	case DRM_FORMAT_YUV410:
	case DRM_FORMAT_YVU410:
	case DRM_FORMAT_YUV411:
	case DRM_FORMAT_YVU411:
	case DRM_FORMAT_YUV420:
	case DRM_FORMAT_YVU420:
	case DRM_FORMAT_YUV422:
	case DRM_FORMAT_YVU422:
	case DRM_FORMAT_YUV444:
	case DRM_FORMAT_YVU444:
		return 0;
	default:
		DRM_DEBUG_KMS("invalid pixel format %s\n",
			      drm_get_format_name(r->pixel_format));
		return -EINVAL;
	}
}

static int framebuffer_check(const struct drm_mode_fb_cmd2 *r)
{
	int ret, hsub, vsub, num_planes, i;

	ret = format_check(r);
	if (ret) {
		DRM_DEBUG_KMS("bad framebuffer format %s\n",
			      drm_get_format_name(r->pixel_format));
		return ret;
	}

	hsub = drm_format_horz_chroma_subsampling(r->pixel_format);
	vsub = drm_format_vert_chroma_subsampling(r->pixel_format);
	num_planes = drm_format_num_planes(r->pixel_format);

	if (r->width == 0 || r->width % hsub) {
		DRM_DEBUG_KMS("bad framebuffer width %u\n", r->width);
		return -EINVAL;
	}

	if (r->height == 0 || r->height % vsub) {
		DRM_DEBUG_KMS("bad framebuffer height %u\n", r->height);
		return -EINVAL;
	}

	for (i = 0; i < num_planes; i++) {
		unsigned int width = r->width / (i != 0 ? hsub : 1);
		unsigned int height = r->height / (i != 0 ? vsub : 1);
		unsigned int cpp = drm_format_plane_cpp(r->pixel_format, i);

		if (!r->handles[i]) {
			DRM_DEBUG_KMS("no buffer object handle for plane %d\n", i);
			return -EINVAL;
		}

		if ((uint64_t) width * cpp > UINT_MAX)
			return -ERANGE;

		if ((uint64_t) height * r->pitches[i] + r->offsets[i] > UINT_MAX)
			return -ERANGE;

		if (r->pitches[i] < width * cpp) {
			DRM_DEBUG_KMS("bad pitch %u for plane %d\n", r->pitches[i], i);
			return -EINVAL;
		}
	}

	return 0;
}

static struct drm_framebuffer *add_framebuffer_internal(struct drm_device *dev,
							struct drm_mode_fb_cmd2 *r,
							struct drm_file *file_priv)
{
	struct drm_mode_config *config = &dev->mode_config;
	struct drm_framebuffer *fb;
	int ret;

	if (r->flags & ~DRM_MODE_FB_INTERLACED) {
		DRM_DEBUG_KMS("bad framebuffer flags 0x%08x\n", r->flags);
		return ERR_PTR(-EINVAL);
	}

	if ((config->min_width > r->width) || (r->width > config->max_width)) {
		DRM_DEBUG_KMS("bad framebuffer width %d, should be >= %d && <= %d\n",
			  r->width, config->min_width, config->max_width);
		return ERR_PTR(-EINVAL);
	}
	if ((config->min_height > r->height) || (r->height > config->max_height)) {
		DRM_DEBUG_KMS("bad framebuffer height %d, should be >= %d && <= %d\n",
			  r->height, config->min_height, config->max_height);
		return ERR_PTR(-EINVAL);
	}

	ret = framebuffer_check(r);
	if (ret)
		return ERR_PTR(ret);

	fb = dev->mode_config.funcs->fb_create(dev, file_priv, r);
	if (IS_ERR(fb)) {
		DRM_DEBUG_KMS("could not create framebuffer\n");
		return fb;
	}

	mutex_lock(&file_priv->fbs_lock);
	r->fb_id = fb->base.id;
	list_add(&fb->filp_head, &file_priv->fbs);
	DRM_DEBUG_KMS("[FB:%d]\n", fb->base.id);
	mutex_unlock(&file_priv->fbs_lock);

	return fb;
}

/**
 * drm_mode_addfb2 - add an FB to the graphics configuration
 * @dev: drm device for the ioctl
 * @data: data pointer for the ioctl
 * @file_priv: drm file for the ioctl call
 *
 * Add a new FB to the specified CRTC, given a user request with format. This is
 * the 2nd version of the addfb ioctl, which supports multi-planar framebuffers
 * and uses fourcc codes as pixel format specifiers.
 *
 * Called by the user via ioctl.
 *
 * Returns:
 * Zero on success, negative errno on failure.
 */
int drm_mode_addfb2(struct drm_device *dev,
		    void *data, struct drm_file *file_priv)
{
	struct drm_framebuffer *fb;

	if (!drm_core_check_feature(dev, DRIVER_MODESET))
		return -EINVAL;

	fb = add_framebuffer_internal(dev, data, file_priv);
	if (IS_ERR(fb))
		return PTR_ERR(fb);

	return 0;
}

/**
 * drm_mode_rmfb - remove an FB from the configuration
 * @dev: drm device for the ioctl
 * @data: data pointer for the ioctl
 * @file_priv: drm file for the ioctl call
 *
 * Remove the FB specified by the user.
 *
 * Called by the user via ioctl.
 *
 * Returns:
 * Zero on success, negative errno on failure.
 */
int drm_mode_rmfb(struct drm_device *dev,
		   void *data, struct drm_file *file_priv)
{
	struct drm_framebuffer *fb = NULL;
	struct drm_framebuffer *fbl = NULL;
	uint32_t *id = data;
	int found = 0;

	if (!drm_core_check_feature(dev, DRIVER_MODESET))
		return -EINVAL;

	mutex_lock(&file_priv->fbs_lock);
	mutex_lock(&dev->mode_config.fb_lock);
	fb = __drm_framebuffer_lookup(dev, *id);
	if (!fb)
		goto fail_lookup;

	list_for_each_entry(fbl, &file_priv->fbs, filp_head)
		if (fb == fbl)
			found = 1;
	if (!found)
		goto fail_lookup;

	/* Mark fb as reaped, we still have a ref from fpriv->fbs. */
	__drm_framebuffer_unregister(dev, fb);

	list_del_init(&fb->filp_head);
	mutex_unlock(&dev->mode_config.fb_lock);
	mutex_unlock(&file_priv->fbs_lock);

	drm_framebuffer_remove(fb);

	return 0;

fail_lookup:
	mutex_unlock(&dev->mode_config.fb_lock);
	mutex_unlock(&file_priv->fbs_lock);

	return -ENOENT;
}

/**
 * drm_mode_getfb - get FB info
 * @dev: drm device for the ioctl
 * @data: data pointer for the ioctl
 * @file_priv: drm file for the ioctl call
 *
 * Lookup the FB given its ID and return info about it.
 *
 * Called by the user via ioctl.
 *
 * Returns:
 * Zero on success, negative errno on failure.
 */
int drm_mode_getfb(struct drm_device *dev,
		   void *data, struct drm_file *file_priv)
{
	struct drm_mode_fb_cmd *r = data;
	struct drm_framebuffer *fb;
	int ret;

	if (!drm_core_check_feature(dev, DRIVER_MODESET))
		return -EINVAL;

	fb = drm_framebuffer_lookup(dev, r->fb_id);
	if (!fb)
		return -ENOENT;

	r->height = fb->height;
	r->width = fb->width;
	r->depth = fb->depth;
	r->bpp = fb->bits_per_pixel;
	r->pitch = fb->pitches[0];
	if (fb->funcs->create_handle) {
		if (file_priv->is_master || capable(CAP_SYS_ADMIN) ||
		    drm_is_control_client(file_priv)) {
			ret = fb->funcs->create_handle(fb, file_priv,
						       &r->handle);
		} else {
			/* GET_FB() is an unprivileged ioctl so we must not
			 * return a buffer-handle to non-master processes! For
			 * backwards-compatibility reasons, we cannot make
			 * GET_FB() privileged, so just return an invalid handle
			 * for non-masters. */
			r->handle = 0;
			ret = 0;
		}
	} else {
		ret = -ENODEV;
	}

	drm_framebuffer_unreference(fb);

	return ret;
}

/**
 * drm_mode_dirtyfb_ioctl - flush frontbuffer rendering on an FB
 * @dev: drm device for the ioctl
 * @data: data pointer for the ioctl
 * @file_priv: drm file for the ioctl call
 *
 * Lookup the FB and flush out the damaged area supplied by userspace as a clip
 * rectangle list. Generic userspace which does frontbuffer rendering must call
 * this ioctl to flush out the changes on manual-update display outputs, e.g.
 * usb display-link, mipi manual update panels or edp panel self refresh modes.
 *
 * Modesetting drivers which always update the frontbuffer do not need to
 * implement the corresponding ->dirty framebuffer callback.
 *
 * Called by the user via ioctl.
 *
 * Returns:
 * Zero on success, negative errno on failure.
 */
int drm_mode_dirtyfb_ioctl(struct drm_device *dev,
			   void *data, struct drm_file *file_priv)
{
	struct drm_clip_rect __user *clips_ptr;
	struct drm_clip_rect *clips = NULL;
	struct drm_mode_fb_dirty_cmd *r = data;
	struct drm_framebuffer *fb;
	unsigned flags;
	int num_clips;
	int ret;

	if (!drm_core_check_feature(dev, DRIVER_MODESET))
		return -EINVAL;

	fb = drm_framebuffer_lookup(dev, r->fb_id);
	if (!fb)
		return -ENOENT;

	num_clips = r->num_clips;
	clips_ptr = (struct drm_clip_rect __user *)(unsigned long)r->clips_ptr;

	if (!num_clips != !clips_ptr) {
		ret = -EINVAL;
		goto out_err1;
	}

	flags = DRM_MODE_FB_DIRTY_FLAGS & r->flags;

	/* If userspace annotates copy, clips must come in pairs */
	if (flags & DRM_MODE_FB_DIRTY_ANNOTATE_COPY && (num_clips % 2)) {
		ret = -EINVAL;
		goto out_err1;
	}

	if (num_clips && clips_ptr) {
		if (num_clips < 0 || num_clips > DRM_MODE_FB_DIRTY_MAX_CLIPS) {
			ret = -EINVAL;
			goto out_err1;
		}
		clips = kcalloc(num_clips, sizeof(*clips), GFP_KERNEL);
		if (!clips) {
			ret = -ENOMEM;
			goto out_err1;
		}

		ret = copy_from_user(clips, clips_ptr,
				     num_clips * sizeof(*clips));
		if (ret) {
			ret = -EFAULT;
			goto out_err2;
		}
	}

	if (fb->funcs->dirty) {
		ret = fb->funcs->dirty(fb, file_priv, flags, r->color,
				       clips, num_clips);
	} else {
		ret = -ENOSYS;
	}

out_err2:
	kfree(clips);
out_err1:
	drm_framebuffer_unreference(fb);

	return ret;
}


/**
 * drm_fb_release - remove and free the FBs on this file
 * @priv: drm file for the ioctl
 *
 * Destroy all the FBs associated with @filp.
 *
 * Called by the user via ioctl.
 *
 * Returns:
 * Zero on success, negative errno on failure.
 */
void drm_fb_release(struct drm_file *priv)
{
	struct drm_device *dev = priv->minor->dev;
	struct drm_framebuffer *fb, *tfb;

	/*
	 * When the file gets released that means no one else can access the fb
	 * list any more, so no need to grab fpriv->fbs_lock. And we need to
	 * avoid upsetting lockdep since the universal cursor code adds a
	 * framebuffer while holding mutex locks.
	 *
	 * Note that a real deadlock between fpriv->fbs_lock and the modeset
	 * locks is impossible here since no one else but this function can get
	 * at it any more.
	 */
	list_for_each_entry_safe(fb, tfb, &priv->fbs, filp_head) {

		mutex_lock(&dev->mode_config.fb_lock);
		/* Mark fb as reaped, we still have a ref from fpriv->fbs. */
		__drm_framebuffer_unregister(dev, fb);
		mutex_unlock(&dev->mode_config.fb_lock);

		list_del_init(&fb->filp_head);

		/* This will also drop the fpriv->fbs reference. */
		drm_framebuffer_remove(fb);
	}
}

/**
 * drm_property_create - create a new property type
 * @dev: drm device
 * @flags: flags specifying the property type
 * @name: name of the property
 * @num_values: number of pre-defined values
 *
 * This creates a new generic drm property which can then be attached to a drm
 * object with drm_object_attach_property. The returned property object must be
 * freed with drm_property_destroy.
 *
 * Note that the DRM core keeps a per-device list of properties and that, if
 * drm_mode_config_cleanup() is called, it will destroy all properties created
 * by the driver.
 *
 * Returns:
 * A pointer to the newly created property on success, NULL on failure.
 */
struct drm_property *drm_property_create(struct drm_device *dev, int flags,
					 const char *name, int num_values)
{
	struct drm_property *property = NULL;
	int ret;

	property = kzalloc(sizeof(struct drm_property), GFP_KERNEL);
	if (!property)
		return NULL;

	property->dev = dev;

	if (num_values) {
		property->values = kcalloc(num_values, sizeof(uint64_t),
					   GFP_KERNEL);
		if (!property->values)
			goto fail;
	}

	ret = drm_mode_object_get(dev, &property->base, DRM_MODE_OBJECT_PROPERTY);
	if (ret)
		goto fail;

	property->flags = flags;
	property->num_values = num_values;
	INIT_LIST_HEAD(&property->enum_list);

	if (name) {
		strncpy(property->name, name, DRM_PROP_NAME_LEN);
		property->name[DRM_PROP_NAME_LEN-1] = '\0';
	}

	list_add_tail(&property->head, &dev->mode_config.property_list);

	WARN_ON(!drm_property_type_valid(property));

	return property;
fail:
	kfree(property->values);
	kfree(property);
	return NULL;
}
EXPORT_SYMBOL(drm_property_create);

/**
 * drm_property_create_enum - create a new enumeration property type
 * @dev: drm device
 * @flags: flags specifying the property type
 * @name: name of the property
 * @props: enumeration lists with property values
 * @num_values: number of pre-defined values
 *
 * This creates a new generic drm property which can then be attached to a drm
 * object with drm_object_attach_property. The returned property object must be
 * freed with drm_property_destroy.
 *
 * Userspace is only allowed to set one of the predefined values for enumeration
 * properties.
 *
 * Returns:
 * A pointer to the newly created property on success, NULL on failure.
 */
struct drm_property *drm_property_create_enum(struct drm_device *dev, int flags,
					 const char *name,
					 const struct drm_prop_enum_list *props,
					 int num_values)
{
	struct drm_property *property;
	int i, ret;

	flags |= DRM_MODE_PROP_ENUM;

	property = drm_property_create(dev, flags, name, num_values);
	if (!property)
		return NULL;

	for (i = 0; i < num_values; i++) {
		ret = drm_property_add_enum(property, i,
				      props[i].type,
				      props[i].name);
		if (ret) {
			drm_property_destroy(dev, property);
			return NULL;
		}
	}

	return property;
}
EXPORT_SYMBOL(drm_property_create_enum);

/**
 * drm_property_create_bitmask - create a new bitmask property type
 * @dev: drm device
 * @flags: flags specifying the property type
 * @name: name of the property
 * @props: enumeration lists with property bitflags
 * @num_props: size of the @props array
 * @supported_bits: bitmask of all supported enumeration values
 *
 * This creates a new bitmask drm property which can then be attached to a drm
 * object with drm_object_attach_property. The returned property object must be
 * freed with drm_property_destroy.
 *
 * Compared to plain enumeration properties userspace is allowed to set any
 * or'ed together combination of the predefined property bitflag values
 *
 * Returns:
 * A pointer to the newly created property on success, NULL on failure.
 */
struct drm_property *drm_property_create_bitmask(struct drm_device *dev,
					 int flags, const char *name,
					 const struct drm_prop_enum_list *props,
					 int num_props,
					 uint64_t supported_bits)
{
	struct drm_property *property;
	int i, ret, index = 0;
	int num_values = hweight64(supported_bits);

	flags |= DRM_MODE_PROP_BITMASK;

	property = drm_property_create(dev, flags, name, num_values);
	if (!property)
		return NULL;
	for (i = 0; i < num_props; i++) {
		if (!(supported_bits & (1ULL << props[i].type)))
			continue;

		if (WARN_ON(index >= num_values)) {
			drm_property_destroy(dev, property);
			return NULL;
		}

		ret = drm_property_add_enum(property, index++,
				      props[i].type,
				      props[i].name);
		if (ret) {
			drm_property_destroy(dev, property);
			return NULL;
		}
	}

	return property;
}
EXPORT_SYMBOL(drm_property_create_bitmask);

static struct drm_property *property_create_range(struct drm_device *dev,
					 int flags, const char *name,
					 uint64_t min, uint64_t max)
{
	struct drm_property *property;

	property = drm_property_create(dev, flags, name, 2);
	if (!property)
		return NULL;

	property->values[0] = min;
	property->values[1] = max;

	return property;
}

/**
 * drm_property_create_range - create a new ranged property type
 * @dev: drm device
 * @flags: flags specifying the property type
 * @name: name of the property
 * @min: minimum value of the property
 * @max: maximum value of the property
 *
 * This creates a new generic drm property which can then be attached to a drm
 * object with drm_object_attach_property. The returned property object must be
 * freed with drm_property_destroy.
 *
 * Userspace is allowed to set any integer value in the (min, max) range
 * inclusive.
 *
 * Returns:
 * A pointer to the newly created property on success, NULL on failure.
 */
struct drm_property *drm_property_create_range(struct drm_device *dev, int flags,
					 const char *name,
					 uint64_t min, uint64_t max)
{
	return property_create_range(dev, DRM_MODE_PROP_RANGE | flags,
			name, min, max);
}
EXPORT_SYMBOL(drm_property_create_range);

struct drm_property *drm_property_create_signed_range(struct drm_device *dev,
					 int flags, const char *name,
					 int64_t min, int64_t max)
{
	return property_create_range(dev, DRM_MODE_PROP_SIGNED_RANGE | flags,
			name, I642U64(min), I642U64(max));
}
EXPORT_SYMBOL(drm_property_create_signed_range);

struct drm_property *drm_property_create_object(struct drm_device *dev,
					 int flags, const char *name, uint32_t type)
{
	struct drm_property *property;

	flags |= DRM_MODE_PROP_OBJECT;

	property = drm_property_create(dev, flags, name, 1);
	if (!property)
		return NULL;

	property->values[0] = type;

	return property;
}
EXPORT_SYMBOL(drm_property_create_object);

/**
 * drm_property_add_enum - add a possible value to an enumeration property
 * @property: enumeration property to change
 * @index: index of the new enumeration
 * @value: value of the new enumeration
 * @name: symbolic name of the new enumeration
 *
 * This functions adds enumerations to a property.
 *
 * It's use is deprecated, drivers should use one of the more specific helpers
 * to directly create the property with all enumerations already attached.
 *
 * Returns:
 * Zero on success, error code on failure.
 */
int drm_property_add_enum(struct drm_property *property, int index,
			  uint64_t value, const char *name)
{
	struct drm_property_enum *prop_enum;

	if (!(drm_property_type_is(property, DRM_MODE_PROP_ENUM) ||
			drm_property_type_is(property, DRM_MODE_PROP_BITMASK)))
		return -EINVAL;

	/*
	 * Bitmask enum properties have the additional constraint of values
	 * from 0 to 63
	 */
	if (drm_property_type_is(property, DRM_MODE_PROP_BITMASK) &&
			(value > 63))
		return -EINVAL;

	if (!list_empty(&property->enum_list)) {
		list_for_each_entry(prop_enum, &property->enum_list, head) {
			if (prop_enum->value == value) {
				strncpy(prop_enum->name, name, DRM_PROP_NAME_LEN);
				prop_enum->name[DRM_PROP_NAME_LEN-1] = '\0';
				return 0;
			}
		}
	}

	prop_enum = kzalloc(sizeof(struct drm_property_enum), GFP_KERNEL);
	if (!prop_enum)
		return -ENOMEM;

	strncpy(prop_enum->name, name, DRM_PROP_NAME_LEN);
	prop_enum->name[DRM_PROP_NAME_LEN-1] = '\0';
	prop_enum->value = value;

	property->values[index] = value;
	list_add_tail(&prop_enum->head, &property->enum_list);
	return 0;
}
EXPORT_SYMBOL(drm_property_add_enum);

/**
 * drm_property_destroy - destroy a drm property
 * @dev: drm device
 * @property: property to destry
 *
 * This function frees a property including any attached resources like
 * enumeration values.
 */
void drm_property_destroy(struct drm_device *dev, struct drm_property *property)
{
	struct drm_property_enum *prop_enum, *pt;

	list_for_each_entry_safe(prop_enum, pt, &property->enum_list, head) {
		list_del(&prop_enum->head);
		kfree(prop_enum);
	}

	if (property->num_values)
		kfree(property->values);
	drm_mode_object_put(dev, &property->base);
	list_del(&property->head);
	kfree(property);
}
EXPORT_SYMBOL(drm_property_destroy);

/**
 * drm_object_attach_property - attach a property to a modeset object
 * @obj: drm modeset object
 * @property: property to attach
 * @init_val: initial value of the property
 *
 * This attaches the given property to the modeset object with the given initial
 * value. Currently this function cannot fail since the properties are stored in
 * a statically sized array.
 */
void drm_object_attach_property(struct drm_mode_object *obj,
				struct drm_property *property,
				uint64_t init_val)
{
	int count = obj->properties->count;

	if (count == DRM_OBJECT_MAX_PROPERTY) {
		WARN(1, "Failed to attach object property (type: 0x%x). Please "
			"increase DRM_OBJECT_MAX_PROPERTY by 1 for each time "
			"you see this message on the same object type.\n",
			obj->type);
		return;
	}

	obj->properties->properties[count] = property;
	obj->properties->values[count] = init_val;
	obj->properties->count++;
	if (property->flags & DRM_MODE_PROP_ATOMIC)
		obj->properties->atomic_count++;
}
EXPORT_SYMBOL(drm_object_attach_property);

/**
 * drm_object_property_set_value - set the value of a property
 * @obj: drm mode object to set property value for
 * @property: property to set
 * @val: value the property should be set to
 *
 * This functions sets a given property on a given object. This function only
 * changes the software state of the property, it does not call into the
 * driver's ->set_property callback.
 *
 * Returns:
 * Zero on success, error code on failure.
 */
int drm_object_property_set_value(struct drm_mode_object *obj,
				  struct drm_property *property, uint64_t val)
{
	int i;

	for (i = 0; i < obj->properties->count; i++) {
		if (obj->properties->properties[i] == property) {
			obj->properties->values[i] = val;
			return 0;
		}
	}

	return -EINVAL;
}
EXPORT_SYMBOL(drm_object_property_set_value);

/**
 * drm_object_property_get_value - retrieve the value of a property
 * @obj: drm mode object to get property value from
 * @property: property to retrieve
 * @val: storage for the property value
 *
 * This function retrieves the softare state of the given property for the given
 * property. Since there is no driver callback to retrieve the current property
 * value this might be out of sync with the hardware, depending upon the driver
 * and property.
 *
 * Returns:
 * Zero on success, error code on failure.
 */
int drm_object_property_get_value(struct drm_mode_object *obj,
				  struct drm_property *property, uint64_t *val)
{
	int i;

	/* read-only properties bypass atomic mechanism and still store
	 * their value in obj->properties->values[].. mostly to avoid
	 * having to deal w/ EDID and similar props in atomic paths:
	 */
	if (drm_core_check_feature(property->dev, DRIVER_ATOMIC) &&
			!(property->flags & DRM_MODE_PROP_IMMUTABLE))
		return drm_atomic_get_property(obj, property, val);

	for (i = 0; i < obj->properties->count; i++) {
		if (obj->properties->properties[i] == property) {
			*val = obj->properties->values[i];
			return 0;
		}
	}

	return -EINVAL;
}
EXPORT_SYMBOL(drm_object_property_get_value);

/**
 * drm_mode_getproperty_ioctl - get the property metadata
 * @dev: DRM device
 * @data: ioctl data
 * @file_priv: DRM file info
 *
 * This function retrieves the metadata for a given property, like the different
 * possible values for an enum property or the limits for a range property.
 *
 * Blob properties are special
 *
 * Called by the user via ioctl.
 *
 * Returns:
 * Zero on success, negative errno on failure.
 */
int drm_mode_getproperty_ioctl(struct drm_device *dev,
			       void *data, struct drm_file *file_priv)
{
	struct drm_mode_get_property *out_resp = data;
	struct drm_property *property;
	int enum_count = 0;
	int value_count = 0;
	int ret = 0, i;
	int copied;
	struct drm_property_enum *prop_enum;
	struct drm_mode_property_enum __user *enum_ptr;
	uint64_t __user *values_ptr;

	if (!drm_core_check_feature(dev, DRIVER_MODESET))
		return -EINVAL;

	drm_modeset_lock_all(dev);
	property = drm_property_find(dev, out_resp->prop_id);
	if (!property) {
		ret = -ENOENT;
		goto done;
	}

	if (drm_property_type_is(property, DRM_MODE_PROP_ENUM) ||
			drm_property_type_is(property, DRM_MODE_PROP_BITMASK)) {
		list_for_each_entry(prop_enum, &property->enum_list, head)
			enum_count++;
	}

	value_count = property->num_values;

	strncpy(out_resp->name, property->name, DRM_PROP_NAME_LEN);
	out_resp->name[DRM_PROP_NAME_LEN-1] = 0;
	out_resp->flags = property->flags;

	if ((out_resp->count_values >= value_count) && value_count) {
		values_ptr = (uint64_t __user *)(unsigned long)out_resp->values_ptr;
		for (i = 0; i < value_count; i++) {
			if (copy_to_user(values_ptr + i, &property->values[i], sizeof(uint64_t))) {
				ret = -EFAULT;
				goto done;
			}
		}
	}
	out_resp->count_values = value_count;

	if (drm_property_type_is(property, DRM_MODE_PROP_ENUM) ||
			drm_property_type_is(property, DRM_MODE_PROP_BITMASK)) {
		if ((out_resp->count_enum_blobs >= enum_count) && enum_count) {
			copied = 0;
			enum_ptr = (struct drm_mode_property_enum __user *)(unsigned long)out_resp->enum_blob_ptr;
			list_for_each_entry(prop_enum, &property->enum_list, head) {

				if (copy_to_user(&enum_ptr[copied].value, &prop_enum->value, sizeof(uint64_t))) {
					ret = -EFAULT;
					goto done;
				}

				if (copy_to_user(&enum_ptr[copied].name,
						 &prop_enum->name, DRM_PROP_NAME_LEN)) {
					ret = -EFAULT;
					goto done;
				}
				copied++;
			}
		}
		out_resp->count_enum_blobs = enum_count;
	}

	/*
	 * NOTE: The idea seems to have been to use this to read all the blob
	 * property values. But nothing ever added them to the corresponding
	 * list, userspace always used the special-purpose get_blob ioctl to
	 * read the value for a blob property. It also doesn't make a lot of
	 * sense to return values here when everything else is just metadata for
	 * the property itself.
	 */
	if (drm_property_type_is(property, DRM_MODE_PROP_BLOB))
		out_resp->count_enum_blobs = 0;
done:
	drm_modeset_unlock_all(dev);
	return ret;
}

static struct drm_property_blob *
drm_property_create_blob(struct drm_device *dev, size_t length,
			 const void *data)
{
	struct drm_property_blob *blob;
	int ret;

	if (!length || !data)
		return NULL;

	blob = kzalloc(sizeof(struct drm_property_blob)+length, GFP_KERNEL);
	if (!blob)
		return NULL;

	ret = drm_mode_object_get(dev, &blob->base, DRM_MODE_OBJECT_BLOB);
	if (ret) {
		kfree(blob);
		return NULL;
	}

	blob->length = length;

	memcpy(blob->data, data, length);

	list_add_tail(&blob->head, &dev->mode_config.property_blob_list);
	return blob;
}

static void drm_property_destroy_blob(struct drm_device *dev,
			       struct drm_property_blob *blob)
{
	drm_mode_object_put(dev, &blob->base);
	list_del(&blob->head);
	kfree(blob);
}

/**
 * drm_mode_getblob_ioctl - get the contents of a blob property value
 * @dev: DRM device
 * @data: ioctl data
 * @file_priv: DRM file info
 *
 * This function retrieves the contents of a blob property. The value stored in
 * an object's blob property is just a normal modeset object id.
 *
 * Called by the user via ioctl.
 *
 * Returns:
 * Zero on success, negative errno on failure.
 */
int drm_mode_getblob_ioctl(struct drm_device *dev,
			   void *data, struct drm_file *file_priv)
{
	struct drm_mode_get_blob *out_resp = data;
	struct drm_property_blob *blob;
	int ret = 0;
	void __user *blob_ptr;

	if (!drm_core_check_feature(dev, DRIVER_MODESET))
		return -EINVAL;

	drm_modeset_lock_all(dev);
	blob = drm_property_blob_find(dev, out_resp->blob_id);
	if (!blob) {
		ret = -ENOENT;
		goto done;
	}

	if (out_resp->length == blob->length) {
		blob_ptr = (void __user *)(unsigned long)out_resp->data;
		if (copy_to_user(blob_ptr, blob->data, blob->length)) {
			ret = -EFAULT;
			goto done;
		}
	}
	out_resp->length = blob->length;

done:
	drm_modeset_unlock_all(dev);
	return ret;
}

/**
 * drm_mode_connector_set_path_property - set tile property on connector
 * @connector: connector to set property on.
 * @path: path to use for property.
 *
 * This creates a property to expose to userspace to specify a
 * connector path. This is mainly used for DisplayPort MST where
 * connectors have a topology and we want to allow userspace to give
 * them more meaningful names.
 *
 * Returns:
 * Zero on success, negative errno on failure.
 */
int drm_mode_connector_set_path_property(struct drm_connector *connector,
					 const char *path)
{
	struct drm_device *dev = connector->dev;
	size_t size = strlen(path) + 1;
	int ret;

	connector->path_blob_ptr = drm_property_create_blob(connector->dev,
							    size, path);
	if (!connector->path_blob_ptr)
		return -EINVAL;

	ret = drm_object_property_set_value(&connector->base,
					    dev->mode_config.path_property,
					    connector->path_blob_ptr->base.id);
	return ret;
}
EXPORT_SYMBOL(drm_mode_connector_set_path_property);

/**
 * drm_mode_connector_set_tile_property - set tile property on connector
 * @connector: connector to set property on.
 *
 * This looks up the tile information for a connector, and creates a
 * property for userspace to parse if it exists. The property is of
 * the form of 8 integers using ':' as a separator.
 *
 * Returns:
 * Zero on success, errno on failure.
 */
int drm_mode_connector_set_tile_property(struct drm_connector *connector)
{
	struct drm_device *dev = connector->dev;
	int ret, size;
	char tile[256];

	if (connector->tile_blob_ptr)
		drm_property_destroy_blob(dev, connector->tile_blob_ptr);

	if (!connector->has_tile) {
		connector->tile_blob_ptr = NULL;
		ret = drm_object_property_set_value(&connector->base,
						    dev->mode_config.tile_property, 0);
		return ret;
	}

	snprintf(tile, 256, "%d:%d:%d:%d:%d:%d:%d:%d",
		 connector->tile_group->id, connector->tile_is_single_monitor,
		 connector->num_h_tile, connector->num_v_tile,
		 connector->tile_h_loc, connector->tile_v_loc,
		 connector->tile_h_size, connector->tile_v_size);
	size = strlen(tile) + 1;

	connector->tile_blob_ptr = drm_property_create_blob(connector->dev,
							    size, tile);
	if (!connector->tile_blob_ptr)
		return -EINVAL;

	ret = drm_object_property_set_value(&connector->base,
					    dev->mode_config.tile_property,
					    connector->tile_blob_ptr->base.id);
	return ret;
}
EXPORT_SYMBOL(drm_mode_connector_set_tile_property);

/**
 * drm_mode_connector_update_edid_property - update the edid property of a connector
 * @connector: drm connector
 * @edid: new value of the edid property
 *
 * This function creates a new blob modeset object and assigns its id to the
 * connector's edid property.
 *
 * Returns:
 * Zero on success, negative errno on failure.
 */
int drm_mode_connector_update_edid_property(struct drm_connector *connector,
					    const struct edid *edid)
{
	struct drm_device *dev = connector->dev;
	size_t size;
	int ret;

	/* ignore requests to set edid when overridden */
	if (connector->override_edid)
		return 0;

	if (connector->edid_blob_ptr)
		drm_property_destroy_blob(dev, connector->edid_blob_ptr);

	/* Delete edid, when there is none. */
	if (!edid) {
		connector->edid_blob_ptr = NULL;
		ret = drm_object_property_set_value(&connector->base, dev->mode_config.edid_property, 0);
		return ret;
	}

	size = EDID_LENGTH * (1 + edid->extensions);
	connector->edid_blob_ptr = drm_property_create_blob(connector->dev,
							    size, edid);
	if (!connector->edid_blob_ptr)
		return -EINVAL;

	ret = drm_object_property_set_value(&connector->base,
					       dev->mode_config.edid_property,
					       connector->edid_blob_ptr->base.id);

	return ret;
}
EXPORT_SYMBOL(drm_mode_connector_update_edid_property);

/* Some properties could refer to dynamic refcnt'd objects, or things that
 * need special locking to handle lifetime issues (ie. to ensure the prop
 * value doesn't become invalid part way through the property update due to
 * race).  The value returned by reference via 'obj' should be passed back
 * to drm_property_change_valid_put() after the property is set (and the
 * object to which the property is attached has a chance to take it's own
 * reference).
 */
bool drm_property_change_valid_get(struct drm_property *property,
					 uint64_t value, struct drm_mode_object **ref)
{
	int i;

	if (property->flags & DRM_MODE_PROP_IMMUTABLE)
		return false;

	*ref = NULL;

	if (drm_property_type_is(property, DRM_MODE_PROP_RANGE)) {
		if (value < property->values[0] || value > property->values[1])
			return false;
		return true;
	} else if (drm_property_type_is(property, DRM_MODE_PROP_SIGNED_RANGE)) {
		int64_t svalue = U642I64(value);

		if (svalue < U642I64(property->values[0]) ||
				svalue > U642I64(property->values[1]))
			return false;
		return true;
	} else if (drm_property_type_is(property, DRM_MODE_PROP_BITMASK)) {
		uint64_t valid_mask = 0;

		for (i = 0; i < property->num_values; i++)
			valid_mask |= (1ULL << property->values[i]);
		return !(value & ~valid_mask);
	} else if (drm_property_type_is(property, DRM_MODE_PROP_BLOB)) {
		/* Only the driver knows */
		return true;
	} else if (drm_property_type_is(property, DRM_MODE_PROP_OBJECT)) {
<<<<<<< HEAD
		struct drm_mode_object *obj;

		/* a zero value for an object property translates to null: */
		if (value == 0)
			return true;
		/*
		 * NOTE: use _object_find() directly to bypass restriction on
		 * looking up refcnt'd objects (ie. fb's).  For a refcnt'd
		 * object this could race against object finalization, so it
		 * simply tells us that the object *was* valid.  Which is good
		 * enough.
		 */
		obj = _object_find(property->dev, value, property->values[0]);
		return obj != NULL;
=======
		/* a zero value for an object property translates to null: */
		if (value == 0)
			return true;

		/* handle refcnt'd objects specially: */
		if (property->values[0] == DRM_MODE_OBJECT_FB) {
			struct drm_framebuffer *fb;
			fb = drm_framebuffer_lookup(property->dev, value);
			if (fb) {
				*ref = &fb->base;
				return true;
			} else {
				return false;
			}
		} else {
			return _object_find(property->dev, value, property->values[0]) != NULL;
		}
	} else {
		int i;
		for (i = 0; i < property->num_values; i++)
			if (property->values[i] == value)
				return true;
		return false;
>>>>>>> 179f158c
	}

	for (i = 0; i < property->num_values; i++)
		if (property->values[i] == value)
			return true;
	return false;
<<<<<<< HEAD
=======
}

void drm_property_change_valid_put(struct drm_property *property,
		struct drm_mode_object *ref)
{
	if (!ref)
		return;

	if (drm_property_type_is(property, DRM_MODE_PROP_OBJECT)) {
		if (property->values[0] == DRM_MODE_OBJECT_FB)
			drm_framebuffer_unreference(obj_to_fb(ref));
	}
>>>>>>> 179f158c
}

/**
 * drm_mode_connector_property_set_ioctl - set the current value of a connector property
 * @dev: DRM device
 * @data: ioctl data
 * @file_priv: DRM file info
 *
 * This function sets the current value for a connectors's property. It also
 * calls into a driver's ->set_property callback to update the hardware state
 *
 * Called by the user via ioctl.
 *
 * Returns:
 * Zero on success, negative errno on failure.
 */
int drm_mode_connector_property_set_ioctl(struct drm_device *dev,
				       void *data, struct drm_file *file_priv)
{
	struct drm_mode_connector_set_property *conn_set_prop = data;
	struct drm_mode_obj_set_property obj_set_prop = {
		.value = conn_set_prop->value,
		.prop_id = conn_set_prop->prop_id,
		.obj_id = conn_set_prop->connector_id,
		.obj_type = DRM_MODE_OBJECT_CONNECTOR
	};

	/* It does all the locking and checking we need */
	return drm_mode_obj_set_property_ioctl(dev, &obj_set_prop, file_priv);
}

static int drm_mode_connector_set_obj_prop(struct drm_mode_object *obj,
					   struct drm_property *property,
					   uint64_t value)
{
	int ret = -EINVAL;
	struct drm_connector *connector = obj_to_connector(obj);

	/* Do DPMS ourselves */
	if (property == connector->dev->mode_config.dpms_property) {
		if (connector->funcs->dpms)
			(*connector->funcs->dpms)(connector, (int)value);
		ret = 0;
	} else if (connector->funcs->set_property)
		ret = connector->funcs->set_property(connector, property, value);

	/* store the property value if successful */
	if (!ret)
		drm_object_property_set_value(&connector->base, property, value);
	return ret;
}

static int drm_mode_crtc_set_obj_prop(struct drm_mode_object *obj,
				      struct drm_property *property,
				      uint64_t value)
{
	int ret = -EINVAL;
	struct drm_crtc *crtc = obj_to_crtc(obj);

	if (crtc->funcs->set_property)
		ret = crtc->funcs->set_property(crtc, property, value);
	if (!ret)
		drm_object_property_set_value(obj, property, value);

	return ret;
}

/**
 * drm_mode_plane_set_obj_prop - set the value of a property
 * @plane: drm plane object to set property value for
 * @property: property to set
 * @value: value the property should be set to
 *
 * This functions sets a given property on a given plane object. This function
 * calls the driver's ->set_property callback and changes the software state of
 * the property if the callback succeeds.
 *
 * Returns:
 * Zero on success, error code on failure.
 */
int drm_mode_plane_set_obj_prop(struct drm_plane *plane,
				struct drm_property *property,
				uint64_t value)
{
	int ret = -EINVAL;
	struct drm_mode_object *obj = &plane->base;

	if (plane->funcs->set_property)
		ret = plane->funcs->set_property(plane, property, value);
	if (!ret)
		drm_object_property_set_value(obj, property, value);

	return ret;
}
EXPORT_SYMBOL(drm_mode_plane_set_obj_prop);

/**
 * drm_mode_obj_get_properties_ioctl - get the current value of a object's property
 * @dev: DRM device
 * @data: ioctl data
 * @file_priv: DRM file info
 *
 * This function retrieves the current value for an object's property. Compared
 * to the connector specific ioctl this one is extended to also work on crtc and
 * plane objects.
 *
 * Called by the user via ioctl.
 *
 * Returns:
 * Zero on success, negative errno on failure.
 */
int drm_mode_obj_get_properties_ioctl(struct drm_device *dev, void *data,
				      struct drm_file *file_priv)
{
	struct drm_mode_obj_get_properties *arg = data;
	struct drm_mode_object *obj;
	int ret = 0;

	if (!drm_core_check_feature(dev, DRIVER_MODESET))
		return -EINVAL;

	drm_modeset_lock_all(dev);

	obj = drm_mode_object_find(dev, arg->obj_id, arg->obj_type);
	if (!obj) {
		ret = -ENOENT;
		goto out;
	}
	if (!obj->properties) {
		ret = -EINVAL;
		goto out;
	}

	ret = get_properties(obj, file_priv->atomic,
			(uint32_t __user *)(unsigned long)(arg->props_ptr),
			(uint64_t __user *)(unsigned long)(arg->prop_values_ptr),
			&arg->count_props);

out:
	drm_modeset_unlock_all(dev);
	return ret;
}

/**
 * drm_mode_obj_set_property_ioctl - set the current value of an object's property
 * @dev: DRM device
 * @data: ioctl data
 * @file_priv: DRM file info
 *
 * This function sets the current value for an object's property. It also calls
 * into a driver's ->set_property callback to update the hardware state.
 * Compared to the connector specific ioctl this one is extended to also work on
 * crtc and plane objects.
 *
 * Called by the user via ioctl.
 *
 * Returns:
 * Zero on success, negative errno on failure.
 */
int drm_mode_obj_set_property_ioctl(struct drm_device *dev, void *data,
				    struct drm_file *file_priv)
{
	struct drm_mode_obj_set_property *arg = data;
	struct drm_mode_object *arg_obj;
	struct drm_mode_object *prop_obj;
	struct drm_property *property;
	int i, ret = -EINVAL;
	struct drm_mode_object *ref;

	if (!drm_core_check_feature(dev, DRIVER_MODESET))
		return -EINVAL;

	drm_modeset_lock_all(dev);

	arg_obj = drm_mode_object_find(dev, arg->obj_id, arg->obj_type);
	if (!arg_obj) {
		ret = -ENOENT;
		goto out;
	}
	if (!arg_obj->properties)
		goto out;

	for (i = 0; i < arg_obj->properties->count; i++)
		if (arg_obj->properties->properties[i]->base.id == arg->prop_id)
			break;

	if (i == arg_obj->properties->count)
		goto out;

	prop_obj = drm_mode_object_find(dev, arg->prop_id,
					DRM_MODE_OBJECT_PROPERTY);
	if (!prop_obj) {
		ret = -ENOENT;
		goto out;
	}
	property = obj_to_property(prop_obj);

	if (!drm_property_change_valid_get(property, arg->value, &ref))
		goto out;

	switch (arg_obj->type) {
	case DRM_MODE_OBJECT_CONNECTOR:
		ret = drm_mode_connector_set_obj_prop(arg_obj, property,
						      arg->value);
		break;
	case DRM_MODE_OBJECT_CRTC:
		ret = drm_mode_crtc_set_obj_prop(arg_obj, property, arg->value);
		break;
	case DRM_MODE_OBJECT_PLANE:
		ret = drm_mode_plane_set_obj_prop(obj_to_plane(arg_obj),
						  property, arg->value);
		break;
	}

	drm_property_change_valid_put(property, ref);

out:
	drm_modeset_unlock_all(dev);
	return ret;
}

/**
 * drm_mode_connector_attach_encoder - attach a connector to an encoder
 * @connector: connector to attach
 * @encoder: encoder to attach @connector to
 *
 * This function links up a connector to an encoder. Note that the routing
 * restrictions between encoders and crtcs are exposed to userspace through the
 * possible_clones and possible_crtcs bitmasks.
 *
 * Returns:
 * Zero on success, negative errno on failure.
 */
int drm_mode_connector_attach_encoder(struct drm_connector *connector,
				      struct drm_encoder *encoder)
{
	int i;

	for (i = 0; i < DRM_CONNECTOR_MAX_ENCODER; i++) {
		if (connector->encoder_ids[i] == 0) {
			connector->encoder_ids[i] = encoder->base.id;
			return 0;
		}
	}
	return -ENOMEM;
}
EXPORT_SYMBOL(drm_mode_connector_attach_encoder);

/**
 * drm_mode_crtc_set_gamma_size - set the gamma table size
 * @crtc: CRTC to set the gamma table size for
 * @gamma_size: size of the gamma table
 *
 * Drivers which support gamma tables should set this to the supported gamma
 * table size when initializing the CRTC. Currently the drm core only supports a
 * fixed gamma table size.
 *
 * Returns:
 * Zero on success, negative errno on failure.
 */
int drm_mode_crtc_set_gamma_size(struct drm_crtc *crtc,
				 int gamma_size)
{
	crtc->gamma_size = gamma_size;

	crtc->gamma_store = kcalloc(gamma_size, sizeof(uint16_t) * 3,
				    GFP_KERNEL);
	if (!crtc->gamma_store) {
		crtc->gamma_size = 0;
		return -ENOMEM;
	}

	return 0;
}
EXPORT_SYMBOL(drm_mode_crtc_set_gamma_size);

/**
 * drm_mode_gamma_set_ioctl - set the gamma table
 * @dev: DRM device
 * @data: ioctl data
 * @file_priv: DRM file info
 *
 * Set the gamma table of a CRTC to the one passed in by the user. Userspace can
 * inquire the required gamma table size through drm_mode_gamma_get_ioctl.
 *
 * Called by the user via ioctl.
 *
 * Returns:
 * Zero on success, negative errno on failure.
 */
int drm_mode_gamma_set_ioctl(struct drm_device *dev,
			     void *data, struct drm_file *file_priv)
{
	struct drm_mode_crtc_lut *crtc_lut = data;
	struct drm_crtc *crtc;
	void *r_base, *g_base, *b_base;
	int size;
	int ret = 0;

	if (!drm_core_check_feature(dev, DRIVER_MODESET))
		return -EINVAL;

	drm_modeset_lock_all(dev);
	crtc = drm_crtc_find(dev, crtc_lut->crtc_id);
	if (!crtc) {
		ret = -ENOENT;
		goto out;
	}

	if (crtc->funcs->gamma_set == NULL) {
		ret = -ENOSYS;
		goto out;
	}

	/* memcpy into gamma store */
	if (crtc_lut->gamma_size != crtc->gamma_size) {
		ret = -EINVAL;
		goto out;
	}

	size = crtc_lut->gamma_size * (sizeof(uint16_t));
	r_base = crtc->gamma_store;
	if (copy_from_user(r_base, (void __user *)(unsigned long)crtc_lut->red, size)) {
		ret = -EFAULT;
		goto out;
	}

	g_base = r_base + size;
	if (copy_from_user(g_base, (void __user *)(unsigned long)crtc_lut->green, size)) {
		ret = -EFAULT;
		goto out;
	}

	b_base = g_base + size;
	if (copy_from_user(b_base, (void __user *)(unsigned long)crtc_lut->blue, size)) {
		ret = -EFAULT;
		goto out;
	}

	crtc->funcs->gamma_set(crtc, r_base, g_base, b_base, 0, crtc->gamma_size);

out:
	drm_modeset_unlock_all(dev);
	return ret;

}

/**
 * drm_mode_gamma_get_ioctl - get the gamma table
 * @dev: DRM device
 * @data: ioctl data
 * @file_priv: DRM file info
 *
 * Copy the current gamma table into the storage provided. This also provides
 * the gamma table size the driver expects, which can be used to size the
 * allocated storage.
 *
 * Called by the user via ioctl.
 *
 * Returns:
 * Zero on success, negative errno on failure.
 */
int drm_mode_gamma_get_ioctl(struct drm_device *dev,
			     void *data, struct drm_file *file_priv)
{
	struct drm_mode_crtc_lut *crtc_lut = data;
	struct drm_crtc *crtc;
	void *r_base, *g_base, *b_base;
	int size;
	int ret = 0;

	if (!drm_core_check_feature(dev, DRIVER_MODESET))
		return -EINVAL;

	drm_modeset_lock_all(dev);
	crtc = drm_crtc_find(dev, crtc_lut->crtc_id);
	if (!crtc) {
		ret = -ENOENT;
		goto out;
	}

	/* memcpy into gamma store */
	if (crtc_lut->gamma_size != crtc->gamma_size) {
		ret = -EINVAL;
		goto out;
	}

	size = crtc_lut->gamma_size * (sizeof(uint16_t));
	r_base = crtc->gamma_store;
	if (copy_to_user((void __user *)(unsigned long)crtc_lut->red, r_base, size)) {
		ret = -EFAULT;
		goto out;
	}

	g_base = r_base + size;
	if (copy_to_user((void __user *)(unsigned long)crtc_lut->green, g_base, size)) {
		ret = -EFAULT;
		goto out;
	}

	b_base = g_base + size;
	if (copy_to_user((void __user *)(unsigned long)crtc_lut->blue, b_base, size)) {
		ret = -EFAULT;
		goto out;
	}
out:
	drm_modeset_unlock_all(dev);
	return ret;
}

/**
 * drm_mode_page_flip_ioctl - schedule an asynchronous fb update
 * @dev: DRM device
 * @data: ioctl data
 * @file_priv: DRM file info
 *
 * This schedules an asynchronous update on a given CRTC, called page flip.
 * Optionally a drm event is generated to signal the completion of the event.
 * Generic drivers cannot assume that a pageflip with changed framebuffer
 * properties (including driver specific metadata like tiling layout) will work,
 * but some drivers support e.g. pixel format changes through the pageflip
 * ioctl.
 *
 * Called by the user via ioctl.
 *
 * Returns:
 * Zero on success, negative errno on failure.
 */
int drm_mode_page_flip_ioctl(struct drm_device *dev,
			     void *data, struct drm_file *file_priv)
{
	struct drm_mode_crtc_page_flip *page_flip = data;
	struct drm_crtc *crtc;
	struct drm_framebuffer *fb = NULL;
	struct drm_pending_vblank_event *e = NULL;
	unsigned long flags;
	int ret = -EINVAL;

	if (page_flip->flags & ~DRM_MODE_PAGE_FLIP_FLAGS ||
	    page_flip->reserved != 0)
		return -EINVAL;

	if ((page_flip->flags & DRM_MODE_PAGE_FLIP_ASYNC) && !dev->mode_config.async_page_flip)
		return -EINVAL;

	crtc = drm_crtc_find(dev, page_flip->crtc_id);
	if (!crtc)
		return -ENOENT;

	drm_modeset_lock_crtc(crtc, crtc->primary);
	if (crtc->primary->fb == NULL) {
		/* The framebuffer is currently unbound, presumably
		 * due to a hotplug event, that userspace has not
		 * yet discovered.
		 */
		ret = -EBUSY;
		goto out;
	}

	if (crtc->funcs->page_flip == NULL)
		goto out;

	fb = drm_framebuffer_lookup(dev, page_flip->fb_id);
	if (!fb) {
		ret = -ENOENT;
		goto out;
	}

	ret = drm_crtc_check_viewport(crtc, crtc->x, crtc->y, &crtc->mode, fb);
	if (ret)
		goto out;

	if (crtc->primary->fb->pixel_format != fb->pixel_format) {
		DRM_DEBUG_KMS("Page flip is not allowed to change frame buffer format.\n");
		ret = -EINVAL;
		goto out;
	}

	if (page_flip->flags & DRM_MODE_PAGE_FLIP_EVENT) {
		ret = -ENOMEM;
		spin_lock_irqsave(&dev->event_lock, flags);
		if (file_priv->event_space < sizeof(e->event)) {
			spin_unlock_irqrestore(&dev->event_lock, flags);
			goto out;
		}
		file_priv->event_space -= sizeof(e->event);
		spin_unlock_irqrestore(&dev->event_lock, flags);

		e = kzalloc(sizeof(*e), GFP_KERNEL);
		if (e == NULL) {
			spin_lock_irqsave(&dev->event_lock, flags);
			file_priv->event_space += sizeof(e->event);
			spin_unlock_irqrestore(&dev->event_lock, flags);
			goto out;
		}

		e->event.base.type = DRM_EVENT_FLIP_COMPLETE;
		e->event.base.length = sizeof(e->event);
		e->event.user_data = page_flip->user_data;
		e->base.event = &e->event.base;
		e->base.file_priv = file_priv;
		e->base.destroy =
			(void (*) (struct drm_pending_event *)) kfree;
	}

	crtc->primary->old_fb = crtc->primary->fb;
	ret = crtc->funcs->page_flip(crtc, fb, e, page_flip->flags);
	if (ret) {
		if (page_flip->flags & DRM_MODE_PAGE_FLIP_EVENT) {
			spin_lock_irqsave(&dev->event_lock, flags);
			file_priv->event_space += sizeof(e->event);
			spin_unlock_irqrestore(&dev->event_lock, flags);
			kfree(e);
		}
		/* Keep the old fb, don't unref it. */
		crtc->primary->old_fb = NULL;
	} else {
		/*
		 * Warn if the driver hasn't properly updated the crtc->fb
		 * field to reflect that the new framebuffer is now used.
		 * Failing to do so will screw with the reference counting
		 * on framebuffers.
		 */
		WARN_ON(crtc->primary->fb != fb);
		/* Unref only the old framebuffer. */
		fb = NULL;
	}

out:
	if (fb)
		drm_framebuffer_unreference(fb);
	if (crtc->primary->old_fb)
		drm_framebuffer_unreference(crtc->primary->old_fb);
	crtc->primary->old_fb = NULL;
	drm_modeset_unlock_crtc(crtc);

	return ret;
}

/**
 * drm_mode_config_reset - call ->reset callbacks
 * @dev: drm device
 *
 * This functions calls all the crtc's, encoder's and connector's ->reset
 * callback. Drivers can use this in e.g. their driver load or resume code to
 * reset hardware and software state.
 */
void drm_mode_config_reset(struct drm_device *dev)
{
	struct drm_crtc *crtc;
	struct drm_plane *plane;
	struct drm_encoder *encoder;
	struct drm_connector *connector;

	list_for_each_entry(plane, &dev->mode_config.plane_list, head)
		if (plane->funcs->reset)
			plane->funcs->reset(plane);

	list_for_each_entry(crtc, &dev->mode_config.crtc_list, head)
		if (crtc->funcs->reset)
			crtc->funcs->reset(crtc);

	list_for_each_entry(encoder, &dev->mode_config.encoder_list, head)
		if (encoder->funcs->reset)
			encoder->funcs->reset(encoder);

	list_for_each_entry(connector, &dev->mode_config.connector_list, head) {
		connector->status = connector_status_unknown;

		if (connector->funcs->reset)
			connector->funcs->reset(connector);
	}
}
EXPORT_SYMBOL(drm_mode_config_reset);

/**
 * drm_mode_create_dumb_ioctl - create a dumb backing storage buffer
 * @dev: DRM device
 * @data: ioctl data
 * @file_priv: DRM file info
 *
 * This creates a new dumb buffer in the driver's backing storage manager (GEM,
 * TTM or something else entirely) and returns the resulting buffer handle. This
 * handle can then be wrapped up into a framebuffer modeset object.
 *
 * Note that userspace is not allowed to use such objects for render
 * acceleration - drivers must create their own private ioctls for such a use
 * case.
 *
 * Called by the user via ioctl.
 *
 * Returns:
 * Zero on success, negative errno on failure.
 */
int drm_mode_create_dumb_ioctl(struct drm_device *dev,
			       void *data, struct drm_file *file_priv)
{
	struct drm_mode_create_dumb *args = data;
	u32 cpp, stride, size;

	if (!dev->driver->dumb_create)
		return -ENOSYS;
	if (!args->width || !args->height || !args->bpp)
		return -EINVAL;

	/* overflow checks for 32bit size calculations */
	/* NOTE: DIV_ROUND_UP() can overflow */
	cpp = DIV_ROUND_UP(args->bpp, 8);
	if (!cpp || cpp > 0xffffffffU / args->width)
		return -EINVAL;
	stride = cpp * args->width;
	if (args->height > 0xffffffffU / stride)
		return -EINVAL;

	/* test for wrap-around */
	size = args->height * stride;
	if (PAGE_ALIGN(size) == 0)
		return -EINVAL;

	/*
	 * handle, pitch and size are output parameters. Zero them out to
	 * prevent drivers from accidentally using uninitialized data. Since
	 * not all existing userspace is clearing these fields properly we
	 * cannot reject IOCTL with garbage in them.
	 */
	args->handle = 0;
	args->pitch = 0;
	args->size = 0;

	return dev->driver->dumb_create(file_priv, dev, args);
}

/**
 * drm_mode_mmap_dumb_ioctl - create an mmap offset for a dumb backing storage buffer
 * @dev: DRM device
 * @data: ioctl data
 * @file_priv: DRM file info
 *
 * Allocate an offset in the drm device node's address space to be able to
 * memory map a dumb buffer.
 *
 * Called by the user via ioctl.
 *
 * Returns:
 * Zero on success, negative errno on failure.
 */
int drm_mode_mmap_dumb_ioctl(struct drm_device *dev,
			     void *data, struct drm_file *file_priv)
{
	struct drm_mode_map_dumb *args = data;

	/* call driver ioctl to get mmap offset */
	if (!dev->driver->dumb_map_offset)
		return -ENOSYS;

	return dev->driver->dumb_map_offset(file_priv, dev, args->handle, &args->offset);
}

/**
 * drm_mode_destroy_dumb_ioctl - destroy a dumb backing strage buffer
 * @dev: DRM device
 * @data: ioctl data
 * @file_priv: DRM file info
 *
 * This destroys the userspace handle for the given dumb backing storage buffer.
 * Since buffer objects must be reference counted in the kernel a buffer object
 * won't be immediately freed if a framebuffer modeset object still uses it.
 *
 * Called by the user via ioctl.
 *
 * Returns:
 * Zero on success, negative errno on failure.
 */
int drm_mode_destroy_dumb_ioctl(struct drm_device *dev,
				void *data, struct drm_file *file_priv)
{
	struct drm_mode_destroy_dumb *args = data;

	if (!dev->driver->dumb_destroy)
		return -ENOSYS;

	return dev->driver->dumb_destroy(file_priv, dev, args->handle);
}

/**
 * drm_fb_get_bpp_depth - get the bpp/depth values for format
 * @format: pixel format (DRM_FORMAT_*)
 * @depth: storage for the depth value
 * @bpp: storage for the bpp value
 *
 * This only supports RGB formats here for compat with code that doesn't use
 * pixel formats directly yet.
 */
void drm_fb_get_bpp_depth(uint32_t format, unsigned int *depth,
			  int *bpp)
{
	switch (format) {
	case DRM_FORMAT_C8:
	case DRM_FORMAT_RGB332:
	case DRM_FORMAT_BGR233:
		*depth = 8;
		*bpp = 8;
		break;
	case DRM_FORMAT_XRGB1555:
	case DRM_FORMAT_XBGR1555:
	case DRM_FORMAT_RGBX5551:
	case DRM_FORMAT_BGRX5551:
	case DRM_FORMAT_ARGB1555:
	case DRM_FORMAT_ABGR1555:
	case DRM_FORMAT_RGBA5551:
	case DRM_FORMAT_BGRA5551:
		*depth = 15;
		*bpp = 16;
		break;
	case DRM_FORMAT_RGB565:
	case DRM_FORMAT_BGR565:
		*depth = 16;
		*bpp = 16;
		break;
	case DRM_FORMAT_RGB888:
	case DRM_FORMAT_BGR888:
		*depth = 24;
		*bpp = 24;
		break;
	case DRM_FORMAT_XRGB8888:
	case DRM_FORMAT_XBGR8888:
	case DRM_FORMAT_RGBX8888:
	case DRM_FORMAT_BGRX8888:
		*depth = 24;
		*bpp = 32;
		break;
	case DRM_FORMAT_XRGB2101010:
	case DRM_FORMAT_XBGR2101010:
	case DRM_FORMAT_RGBX1010102:
	case DRM_FORMAT_BGRX1010102:
	case DRM_FORMAT_ARGB2101010:
	case DRM_FORMAT_ABGR2101010:
	case DRM_FORMAT_RGBA1010102:
	case DRM_FORMAT_BGRA1010102:
		*depth = 30;
		*bpp = 32;
		break;
	case DRM_FORMAT_ARGB8888:
	case DRM_FORMAT_ABGR8888:
	case DRM_FORMAT_RGBA8888:
	case DRM_FORMAT_BGRA8888:
		*depth = 32;
		*bpp = 32;
		break;
	default:
		DRM_DEBUG_KMS("unsupported pixel format %s\n",
			      drm_get_format_name(format));
		*depth = 0;
		*bpp = 0;
		break;
	}
}
EXPORT_SYMBOL(drm_fb_get_bpp_depth);

/**
 * drm_format_num_planes - get the number of planes for format
 * @format: pixel format (DRM_FORMAT_*)
 *
 * Returns:
 * The number of planes used by the specified pixel format.
 */
int drm_format_num_planes(uint32_t format)
{
	switch (format) {
	case DRM_FORMAT_YUV410:
	case DRM_FORMAT_YVU410:
	case DRM_FORMAT_YUV411:
	case DRM_FORMAT_YVU411:
	case DRM_FORMAT_YUV420:
	case DRM_FORMAT_YVU420:
	case DRM_FORMAT_YUV422:
	case DRM_FORMAT_YVU422:
	case DRM_FORMAT_YUV444:
	case DRM_FORMAT_YVU444:
		return 3;
	case DRM_FORMAT_NV12:
	case DRM_FORMAT_NV21:
	case DRM_FORMAT_NV16:
	case DRM_FORMAT_NV61:
	case DRM_FORMAT_NV24:
	case DRM_FORMAT_NV42:
		return 2;
	default:
		return 1;
	}
}
EXPORT_SYMBOL(drm_format_num_planes);

/**
 * drm_format_plane_cpp - determine the bytes per pixel value
 * @format: pixel format (DRM_FORMAT_*)
 * @plane: plane index
 *
 * Returns:
 * The bytes per pixel value for the specified plane.
 */
int drm_format_plane_cpp(uint32_t format, int plane)
{
	unsigned int depth;
	int bpp;

	if (plane >= drm_format_num_planes(format))
		return 0;

	switch (format) {
	case DRM_FORMAT_YUYV:
	case DRM_FORMAT_YVYU:
	case DRM_FORMAT_UYVY:
	case DRM_FORMAT_VYUY:
		return 2;
	case DRM_FORMAT_NV12:
	case DRM_FORMAT_NV21:
	case DRM_FORMAT_NV16:
	case DRM_FORMAT_NV61:
	case DRM_FORMAT_NV24:
	case DRM_FORMAT_NV42:
		return plane ? 2 : 1;
	case DRM_FORMAT_YUV410:
	case DRM_FORMAT_YVU410:
	case DRM_FORMAT_YUV411:
	case DRM_FORMAT_YVU411:
	case DRM_FORMAT_YUV420:
	case DRM_FORMAT_YVU420:
	case DRM_FORMAT_YUV422:
	case DRM_FORMAT_YVU422:
	case DRM_FORMAT_YUV444:
	case DRM_FORMAT_YVU444:
		return 1;
	default:
		drm_fb_get_bpp_depth(format, &depth, &bpp);
		return bpp >> 3;
	}
}
EXPORT_SYMBOL(drm_format_plane_cpp);

/**
 * drm_format_horz_chroma_subsampling - get the horizontal chroma subsampling factor
 * @format: pixel format (DRM_FORMAT_*)
 *
 * Returns:
 * The horizontal chroma subsampling factor for the
 * specified pixel format.
 */
int drm_format_horz_chroma_subsampling(uint32_t format)
{
	switch (format) {
	case DRM_FORMAT_YUV411:
	case DRM_FORMAT_YVU411:
	case DRM_FORMAT_YUV410:
	case DRM_FORMAT_YVU410:
		return 4;
	case DRM_FORMAT_YUYV:
	case DRM_FORMAT_YVYU:
	case DRM_FORMAT_UYVY:
	case DRM_FORMAT_VYUY:
	case DRM_FORMAT_NV12:
	case DRM_FORMAT_NV21:
	case DRM_FORMAT_NV16:
	case DRM_FORMAT_NV61:
	case DRM_FORMAT_YUV422:
	case DRM_FORMAT_YVU422:
	case DRM_FORMAT_YUV420:
	case DRM_FORMAT_YVU420:
		return 2;
	default:
		return 1;
	}
}
EXPORT_SYMBOL(drm_format_horz_chroma_subsampling);

/**
 * drm_format_vert_chroma_subsampling - get the vertical chroma subsampling factor
 * @format: pixel format (DRM_FORMAT_*)
 *
 * Returns:
 * The vertical chroma subsampling factor for the
 * specified pixel format.
 */
int drm_format_vert_chroma_subsampling(uint32_t format)
{
	switch (format) {
	case DRM_FORMAT_YUV410:
	case DRM_FORMAT_YVU410:
		return 4;
	case DRM_FORMAT_YUV420:
	case DRM_FORMAT_YVU420:
	case DRM_FORMAT_NV12:
	case DRM_FORMAT_NV21:
		return 2;
	default:
		return 1;
	}
}
EXPORT_SYMBOL(drm_format_vert_chroma_subsampling);

/**
 * drm_rotation_simplify() - Try to simplify the rotation
 * @rotation: Rotation to be simplified
 * @supported_rotations: Supported rotations
 *
 * Attempt to simplify the rotation to a form that is supported.
 * Eg. if the hardware supports everything except DRM_REFLECT_X
 * one could call this function like this:
 *
 * drm_rotation_simplify(rotation, BIT(DRM_ROTATE_0) |
 *                       BIT(DRM_ROTATE_90) | BIT(DRM_ROTATE_180) |
 *                       BIT(DRM_ROTATE_270) | BIT(DRM_REFLECT_Y));
 *
 * to eliminate the DRM_ROTATE_X flag. Depending on what kind of
 * transforms the hardware supports, this function may not
 * be able to produce a supported transform, so the caller should
 * check the result afterwards.
 */
unsigned int drm_rotation_simplify(unsigned int rotation,
				   unsigned int supported_rotations)
{
	if (rotation & ~supported_rotations) {
		rotation ^= BIT(DRM_REFLECT_X) | BIT(DRM_REFLECT_Y);
		rotation = (rotation & ~0xf) | BIT((ffs(rotation & 0xf) + 1) % 4);
	}

	return rotation;
}
EXPORT_SYMBOL(drm_rotation_simplify);

/**
 * drm_mode_config_init - initialize DRM mode_configuration structure
 * @dev: DRM device
 *
 * Initialize @dev's mode_config structure, used for tracking the graphics
 * configuration of @dev.
 *
 * Since this initializes the modeset locks, no locking is possible. Which is no
 * problem, since this should happen single threaded at init time. It is the
 * driver's problem to ensure this guarantee.
 *
 */
void drm_mode_config_init(struct drm_device *dev)
{
	mutex_init(&dev->mode_config.mutex);
	drm_modeset_lock_init(&dev->mode_config.connection_mutex);
	mutex_init(&dev->mode_config.idr_mutex);
	mutex_init(&dev->mode_config.fb_lock);
	INIT_LIST_HEAD(&dev->mode_config.fb_list);
	INIT_LIST_HEAD(&dev->mode_config.crtc_list);
	INIT_LIST_HEAD(&dev->mode_config.connector_list);
	INIT_LIST_HEAD(&dev->mode_config.bridge_list);
	INIT_LIST_HEAD(&dev->mode_config.encoder_list);
	INIT_LIST_HEAD(&dev->mode_config.property_list);
	INIT_LIST_HEAD(&dev->mode_config.property_blob_list);
	INIT_LIST_HEAD(&dev->mode_config.plane_list);
	idr_init(&dev->mode_config.crtc_idr);
	idr_init(&dev->mode_config.tile_idr);

	drm_modeset_lock_all(dev);
	drm_mode_create_standard_properties(dev);
	drm_modeset_unlock_all(dev);

	/* Just to be sure */
	dev->mode_config.num_fb = 0;
	dev->mode_config.num_connector = 0;
	dev->mode_config.num_crtc = 0;
	dev->mode_config.num_encoder = 0;
	dev->mode_config.num_overlay_plane = 0;
	dev->mode_config.num_total_plane = 0;
}
EXPORT_SYMBOL(drm_mode_config_init);

/**
 * drm_mode_config_cleanup - free up DRM mode_config info
 * @dev: DRM device
 *
 * Free up all the connectors and CRTCs associated with this DRM device, then
 * free up the framebuffers and associated buffer objects.
 *
 * Note that since this /should/ happen single-threaded at driver/device
 * teardown time, no locking is required. It's the driver's job to ensure that
 * this guarantee actually holds true.
 *
 * FIXME: cleanup any dangling user buffer objects too
 */
void drm_mode_config_cleanup(struct drm_device *dev)
{
	struct drm_connector *connector, *ot;
	struct drm_crtc *crtc, *ct;
	struct drm_encoder *encoder, *enct;
	struct drm_bridge *bridge, *brt;
	struct drm_framebuffer *fb, *fbt;
	struct drm_property *property, *pt;
	struct drm_property_blob *blob, *bt;
	struct drm_plane *plane, *plt;

	list_for_each_entry_safe(encoder, enct, &dev->mode_config.encoder_list,
				 head) {
		encoder->funcs->destroy(encoder);
	}

	list_for_each_entry_safe(bridge, brt,
				 &dev->mode_config.bridge_list, head) {
		bridge->funcs->destroy(bridge);
	}

	list_for_each_entry_safe(connector, ot,
				 &dev->mode_config.connector_list, head) {
		connector->funcs->destroy(connector);
	}

	list_for_each_entry_safe(property, pt, &dev->mode_config.property_list,
				 head) {
		drm_property_destroy(dev, property);
	}

	list_for_each_entry_safe(blob, bt, &dev->mode_config.property_blob_list,
				 head) {
		drm_property_destroy_blob(dev, blob);
	}

	/*
	 * Single-threaded teardown context, so it's not required to grab the
	 * fb_lock to protect against concurrent fb_list access. Contrary, it
	 * would actually deadlock with the drm_framebuffer_cleanup function.
	 *
	 * Also, if there are any framebuffers left, that's a driver leak now,
	 * so politely WARN about this.
	 */
	WARN_ON(!list_empty(&dev->mode_config.fb_list));
	list_for_each_entry_safe(fb, fbt, &dev->mode_config.fb_list, head) {
		drm_framebuffer_remove(fb);
	}

	list_for_each_entry_safe(plane, plt, &dev->mode_config.plane_list,
				 head) {
		plane->funcs->destroy(plane);
	}

	list_for_each_entry_safe(crtc, ct, &dev->mode_config.crtc_list, head) {
		crtc->funcs->destroy(crtc);
	}

	idr_destroy(&dev->mode_config.tile_idr);
	idr_destroy(&dev->mode_config.crtc_idr);
	drm_modeset_lock_fini(&dev->mode_config.connection_mutex);
}
EXPORT_SYMBOL(drm_mode_config_cleanup);

struct drm_property *drm_mode_create_rotation_property(struct drm_device *dev,
						       unsigned int supported_rotations)
{
	static const struct drm_prop_enum_list props[] = {
		{ DRM_ROTATE_0,   "rotate-0" },
		{ DRM_ROTATE_90,  "rotate-90" },
		{ DRM_ROTATE_180, "rotate-180" },
		{ DRM_ROTATE_270, "rotate-270" },
		{ DRM_REFLECT_X,  "reflect-x" },
		{ DRM_REFLECT_Y,  "reflect-y" },
	};

	return drm_property_create_bitmask(dev, 0, "rotation",
					   props, ARRAY_SIZE(props),
					   supported_rotations);
}
EXPORT_SYMBOL(drm_mode_create_rotation_property);

/**
 * DOC: Tile group
 *
 * Tile groups are used to represent tiled monitors with a unique
 * integer identifier. Tiled monitors using DisplayID v1.3 have
 * a unique 8-byte handle, we store this in a tile group, so we
 * have a common identifier for all tiles in a monitor group.
 */
static void drm_tile_group_free(struct kref *kref)
{
	struct drm_tile_group *tg = container_of(kref, struct drm_tile_group, refcount);
	struct drm_device *dev = tg->dev;
	mutex_lock(&dev->mode_config.idr_mutex);
	idr_remove(&dev->mode_config.tile_idr, tg->id);
	mutex_unlock(&dev->mode_config.idr_mutex);
	kfree(tg);
}

/**
 * drm_mode_put_tile_group - drop a reference to a tile group.
 * @dev: DRM device
 * @tg: tile group to drop reference to.
 *
 * drop reference to tile group and free if 0.
 */
void drm_mode_put_tile_group(struct drm_device *dev,
			     struct drm_tile_group *tg)
{
	kref_put(&tg->refcount, drm_tile_group_free);
}

/**
 * drm_mode_get_tile_group - get a reference to an existing tile group
 * @dev: DRM device
 * @topology: 8-bytes unique per monitor.
 *
 * Use the unique bytes to get a reference to an existing tile group.
 *
 * RETURNS:
 * tile group or NULL if not found.
 */
struct drm_tile_group *drm_mode_get_tile_group(struct drm_device *dev,
					       char topology[8])
{
	struct drm_tile_group *tg;
	int id;
	mutex_lock(&dev->mode_config.idr_mutex);
	idr_for_each_entry(&dev->mode_config.tile_idr, tg, id) {
		if (!memcmp(tg->group_data, topology, 8)) {
			if (!kref_get_unless_zero(&tg->refcount))
				tg = NULL;
			mutex_unlock(&dev->mode_config.idr_mutex);
			return tg;
		}
	}
	mutex_unlock(&dev->mode_config.idr_mutex);
	return NULL;
}

/**
 * drm_mode_create_tile_group - create a tile group from a displayid description
 * @dev: DRM device
 * @topology: 8-bytes unique per monitor.
 *
 * Create a tile group for the unique monitor, and get a unique
 * identifier for the tile group.
 *
 * RETURNS:
 * new tile group or error.
 */
struct drm_tile_group *drm_mode_create_tile_group(struct drm_device *dev,
						  char topology[8])
{
	struct drm_tile_group *tg;
	int ret;

	tg = kzalloc(sizeof(*tg), GFP_KERNEL);
	if (!tg)
		return ERR_PTR(-ENOMEM);

	kref_init(&tg->refcount);
	memcpy(tg->group_data, topology, 8);
	tg->dev = dev;

	mutex_lock(&dev->mode_config.idr_mutex);
	ret = idr_alloc(&dev->mode_config.tile_idr, tg, 1, 0, GFP_KERNEL);
	if (ret >= 0) {
		tg->id = ret;
	} else {
		kfree(tg);
		tg = ERR_PTR(ret);
	}

	mutex_unlock(&dev->mode_config.idr_mutex);
	return tg;
}<|MERGE_RESOLUTION|>--- conflicted
+++ resolved
@@ -2153,11 +2153,6 @@
 		goto out;
 	}
 
-<<<<<<< HEAD
-	props_count = connector->properties.count;
-
-=======
->>>>>>> 179f158c
 	for (i = 0; i < DRM_CONNECTOR_MAX_ENCODER; i++)
 		if (connector->encoder_ids[i] != 0)
 			encoders_count++;
@@ -4345,22 +4340,6 @@
 		/* Only the driver knows */
 		return true;
 	} else if (drm_property_type_is(property, DRM_MODE_PROP_OBJECT)) {
-<<<<<<< HEAD
-		struct drm_mode_object *obj;
-
-		/* a zero value for an object property translates to null: */
-		if (value == 0)
-			return true;
-		/*
-		 * NOTE: use _object_find() directly to bypass restriction on
-		 * looking up refcnt'd objects (ie. fb's).  For a refcnt'd
-		 * object this could race against object finalization, so it
-		 * simply tells us that the object *was* valid.  Which is good
-		 * enough.
-		 */
-		obj = _object_find(property->dev, value, property->values[0]);
-		return obj != NULL;
-=======
 		/* a zero value for an object property translates to null: */
 		if (value == 0)
 			return true;
@@ -4384,15 +4363,12 @@
 			if (property->values[i] == value)
 				return true;
 		return false;
->>>>>>> 179f158c
 	}
 
 	for (i = 0; i < property->num_values; i++)
 		if (property->values[i] == value)
 			return true;
 	return false;
-<<<<<<< HEAD
-=======
 }
 
 void drm_property_change_valid_put(struct drm_property *property,
@@ -4405,7 +4381,6 @@
 		if (property->values[0] == DRM_MODE_OBJECT_FB)
 			drm_framebuffer_unreference(obj_to_fb(ref));
 	}
->>>>>>> 179f158c
 }
 
 /**
