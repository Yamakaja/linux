--- conflicted
+++ resolved
@@ -234,10 +234,6 @@
 		{ .format = DRM_FORMAT_XYUV8888,	.depth = 0,  .num_planes = 1, .cpp = { 4, 0, 0 }, .hsub = 1, .vsub = 1, .is_yuv = true },
 		{ .format = DRM_FORMAT_VUY888,          .depth = 0,  .num_planes = 1, .cpp = { 3, 0, 0 }, .hsub = 1, .vsub = 1, .is_yuv = true },
 		{ .format = DRM_FORMAT_AYUV,		.depth = 0,  .num_planes = 1, .cpp = { 4, 0, 0 }, .hsub = 1, .vsub = 1, .has_alpha = true, .is_yuv = true },
-<<<<<<< HEAD
-		{ .format = DRM_FORMAT_AVUY,		.depth = 0,  .num_planes = 1, .cpp = { 4, 0, 0 }, .hsub = 1, .vsub = 1, .has_alpha = true },
-		{ .format = DRM_FORMAT_VUY888,		.depth = 0,  .num_planes = 1, .cpp = { 3, 0, 0 }, .hsub = 1, .vsub = 1 }, /* FIXME maybe add is_yuv = true here and below */
-=======
 		{ .format = DRM_FORMAT_Y210,            .depth = 0,  .num_planes = 1, .cpp = { 4, 0, 0 }, .hsub = 2, .vsub = 1, .is_yuv = true },
 		{ .format = DRM_FORMAT_Y212,            .depth = 0,  .num_planes = 1, .cpp = { 4, 0, 0 }, .hsub = 2, .vsub = 1, .is_yuv = true },
 		{ .format = DRM_FORMAT_Y216,            .depth = 0,  .num_planes = 1, .cpp = { 4, 0, 0 }, .hsub = 2, .vsub = 1, .is_yuv = true },
@@ -282,7 +278,6 @@
 		  .num_planes = 1, .cpp = { 0, 0, 0 }, .hsub = 2, .vsub = 2,
 		  .is_yuv = true },
 		{ .format = DRM_FORMAT_AVUY,		.depth = 0,  .num_planes = 1, .cpp = { 4, 0, 0 }, .hsub = 1, .vsub = 1, .has_alpha = true },
->>>>>>> e0d688d4
 		{ .format = DRM_FORMAT_XVUY8888,	.depth = 0,  .num_planes = 1, .cpp = { 4, 0, 0 }, .hsub = 1, .vsub = 1 },
 		{ .format = DRM_FORMAT_XVUY2101010,	.depth = 0,  .num_planes = 1, .cpp = { 4, 0, 0 }, .hsub = 1, .vsub = 1 },
 		{ .format = DRM_FORMAT_Y8,		.depth = 0,  .num_planes = 1, .cpp = { 1, 0, 0 }, .hsub = 1, .vsub = 1 },
@@ -440,42 +435,4 @@
 	return DIV_ROUND_UP(width * info->bytes_per_macropixel[plane],
 			    info->pixels_per_macropixel[plane]);
 }
-<<<<<<< HEAD
-EXPORT_SYMBOL(drm_format_plane_height);
-
-/**
- * drm_format_plane_width_bytes - bytes of the given width of the plane
- * @info: DRM format information
- * @plane: plane index
- * @width: width to get the number of bytes
- *
- * This returns the number of bytes for given @width and @plane.
- * The @cpp or macro pixel information should be valid.
- *
- * Returns:
- * The bytes of @width of @plane. 0 for invalid format info.
- */
-int drm_format_plane_width_bytes(const struct drm_format_info *info,
-				 int plane, int width)
-{
-	if (!info || plane >= info->num_planes)
-		return 0;
-
-	if (info->cpp[plane])
-		return info->cpp[plane] * width;
-
-	if (WARN_ON(!info->bytes_per_macropixel[plane] ||
-		    !info->pixels_per_macropixel[plane])) {
-		struct drm_format_name_buf buf;
-
-		DRM_WARN("Either cpp or macro-pixel info should be valid: %s\n",
-			 drm_get_format_name(info->format, &buf));
-		return 0;
-	}
-
-	return DIV_ROUND_UP(width * info->bytes_per_macropixel[plane],
-			    info->pixels_per_macropixel[plane]);
-}
-=======
->>>>>>> e0d688d4
 EXPORT_SYMBOL(drm_format_plane_width_bytes);