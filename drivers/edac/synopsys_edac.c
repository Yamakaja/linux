--- conflicted
+++ resolved
@@ -24,10 +24,7 @@
 #include <linux/platform_device.h>
 #include <linux/interrupt.h>
 #include <linux/of.h>
-<<<<<<< HEAD
-=======
 #include <linux/of_device.h>
->>>>>>> e0d688d4
 
 #include "edac_module.h"
 
@@ -269,178 +266,7 @@
 
 #define RANK_B0_BASE			6
 
-/* DDR ECC Quirks */
-#define DDR_ECC_INTR_SUPPORT    BIT(0)
-#define DDR_ECC_DATA_POISON_SUPPORT BIT(1)
-
-/* ZynqMP Enhanced DDR memory controller registers that are relevant to ECC */
-/* ECC Configuration Registers */
-#define ECC_CFG0_OFST	0x70
-#define ECC_CFG1_OFST	0x74
-
-/* ECC Status Register */
-#define ECC_STAT_OFST	0x78
-
-/* ECC Clear Register */
-#define ECC_CLR_OFST	0x7C
-
-/* ECC Error count Register */
-#define ECC_ERRCNT_OFST	0x80
-
-/* ECC Corrected Error Address Register */
-#define ECC_CEADDR0_OFST	0x84
-#define ECC_CEADDR1_OFST	0x88
-
-/* ECC Syndrome Registers */
-#define ECC_CSYND0_OFST	0x8C
-#define ECC_CSYND1_OFST	0x90
-#define ECC_CSYND2_OFST	0x94
-
-/* ECC Bit Mask0 Address Register */
-#define ECC_BITMASK0_OFST	0x98
-#define ECC_BITMASK1_OFST	0x9C
-#define ECC_BITMASK2_OFST	0xA0
-
-/* ECC UnCorrected Error Address Register */
-#define ECC_UEADDR0_OFST	0xA4
-#define ECC_UEADDR1_OFST	0xA8
-
-/* ECC Syndrome Registers */
-#define ECC_UESYND0_OFST	0xAC
-#define ECC_UESYND1_OFST	0xB0
-#define ECC_UESYND2_OFST	0xB4
-
-/* ECC Poison Address Reg */
-#define ECC_POISON0_OFST	0xB8
-#define ECC_POISON1_OFST	0xBC
-
-#define ECC_ADDRMAP0_OFFSET	0x200
-
-/* Control register bitfield definitions */
-#define ECC_CTRL_BUSWIDTH_MASK	0x3000
-#define ECC_CTRL_BUSWIDTH_SHIFT	12
-#define ECC_CTRL_CLR_CE_ERRCNT	BIT(2)
-#define ECC_CTRL_CLR_UE_ERRCNT	BIT(3)
-
-/* DDR Control Register width definitions  */
-#define DDRCTL_EWDTH_16		2
-#define DDRCTL_EWDTH_32		1
-#define DDRCTL_EWDTH_64		0
-
-/* ECC status register definitions */
-#define ECC_STAT_UECNT_MASK	0xF0000
-#define ECC_STAT_UECNT_SHIFT	16
-#define ECC_STAT_CECNT_MASK	0xF00
-#define ECC_STAT_CECNT_SHIFT	8
-#define ECC_STAT_BITNUM_MASK	0x7F
-
-/* DDR QOS Interrupt register definitions */
-#define DDR_QOS_IRQ_STAT_OFST	0x20200
-#define DDR_QOSUE_MASK		0x4
-#define	DDR_QOSCE_MASK		0x2
-#define	ECC_CE_UE_INTR_MASK	0x6
-#define DDR_QOS_IRQ_EN_OFST     0x20208
-#define DDR_QOS_IRQ_DB_OFST	0x2020C
-
-/* ECC Corrected Error Register Mask and Shifts*/
-#define ECC_CEADDR0_RW_MASK	0x3FFFF
-#define ECC_CEADDR0_RNK_MASK	BIT(24)
-#define ECC_CEADDR1_BNKGRP_MASK	0x3000000
-#define ECC_CEADDR1_BNKNR_MASK	0x70000
-#define ECC_CEADDR1_BLKNR_MASK	0xFFF
-#define ECC_CEADDR1_BNKGRP_SHIFT	24
-#define ECC_CEADDR1_BNKNR_SHIFT	16
-
-/* ECC Poison register shifts */
-#define ECC_POISON0_RANK_SHIFT 24
-#define ECC_POISON1_BANKGRP_SHIFT 28
-#define ECC_POISON1_BANKNR_SHIFT 24
-
-/* DDR Memory type defines */
-#define MEM_TYPE_DDR3		0x1
-#define MEM_TYPE_LPDDR3		0x8
-#define MEM_TYPE_DDR2		0x4
-#define MEM_TYPE_DDR4		0x10
-#define MEM_TYPE_LPDDR4		0x20
-
-/* DDRC Software control register */
-#define DDRC_SWCTL 0x320
-
-/* DDRC ECC CE & UE poison mask */
-#define ECC_CEPOISON_MASK 0x3
-#define ECC_UEPOISON_MASK 0x1
-
-/* DDRC Device config masks */
-#define DDRC_MSTR_DEV_CONFIG_MASK 0xC0000000
-#define DDRC_MSTR_DEV_CONFIG_SHIFT	30
-#define DDRC_MSTR_DEV_CONFIG_X4_MASK	0
-#define DDRC_MSTR_DEV_CONFIG_X8_MASK	1
-#define DDRC_MSTR_DEV_CONFIG_X16_MASK	0x2
-#define DDRC_MSTR_DEV_CONFIG_X32_MASK	0x3
-
-#define DDR_MAX_ROW_SHIFT	18
-#define DDR_MAX_COL_SHIFT	14
-#define DDR_MAX_BANK_SHIFT	3
-#define DDR_MAX_BANKGRP_SHIFT	2
-
-#define ROW_MAX_VAL_MASK	0xF
-#define COL_MAX_VAL_MASK	0xF
-#define BANK_MAX_VAL_MASK	0x1F
-#define BANKGRP_MAX_VAL_MASK	0x1F
-#define RANK_MAX_VAL_MASK	0x1F
-
-#define ROW_B0_BASE		6
-#define ROW_B1_BASE		7
-#define ROW_B2_BASE		8
-#define ROW_B3_BASE		9
-#define ROW_B4_BASE		10
-#define ROW_B5_BASE		11
-#define ROW_B6_BASE		12
-#define ROW_B7_BASE		13
-#define ROW_B8_BASE		14
-#define ROW_B9_BASE		15
-#define ROW_B10_BASE		16
-#define ROW_B11_BASE		17
-#define ROW_B12_BASE		18
-#define ROW_B13_BASE		19
-#define ROW_B14_BASE		20
-#define ROW_B15_BASE		21
-#define ROW_B16_BASE		22
-#define ROW_B17_BASE		23
-
-#define COL_B2_BASE		2
-#define COL_B3_BASE		3
-#define COL_B4_BASE		4
-#define COL_B5_BASE		5
-#define COL_B6_BASE		6
-#define COL_B7_BASE		7
-#define COL_B8_BASE		8
-#define COL_B9_BASE		9
-#define COL_B10_BASE		10
-#define COL_B11_BASE		11
-#define COL_B12_BASE		12
-#define COL_B13_BASE		13
-
-#define BANK_B0_BASE		2
-#define BANK_B1_BASE		3
-#define BANK_B2_BASE		4
-
-#define BANKGRP_B0_BASE		2
-#define BANKGRP_B1_BASE		3
-
-#define RANK_B0_BASE		6
-
-/**
-<<<<<<< HEAD
- * struct ecc_error_info - ECC error log information
- * @row:	Row number
- * @col:	Column number
- * @bank:	Bank number
- * @bitpos:	Bit position
- * @data:	Data causing the error
- * @bankgrpnr:	Bank group number
- * @blknr:	Block number
-=======
+/**
  * struct ecc_error_info - ECC error log information.
  * @row:	Row number.
  * @col:	Column number.
@@ -449,7 +275,6 @@
  * @data:	Data causing the error.
  * @bankgrpnr:	Bank group number.
  * @blknr:	Block number.
->>>>>>> e0d688d4
  */
 struct ecc_error_info {
 	u32 row;
@@ -476,21 +301,6 @@
 };
 
 /**
-<<<<<<< HEAD
- * struct synps_edac_priv - DDR memory controller private instance data
- * @baseaddr:		Base address of the DDR controller
- * @message:		Buffer for framing the event specific info
- * @stat:		ECC status information
- * @p_data:		Pointer to platform data
- * @ce_cnt:		Correctable Error count
- * @ue_cnt:		Uncorrectable Error count
- * @poison_addr:	Data poison address
- * @row_shift:		Value of row shifts
- * @col_shift:		Value of col shifts
- * @bank_shift:		Value of bank shifts
- * @bankgrp_shift:	Value of bank group shifts
- * @rank_shift:		Value of rank shifts
-=======
  * struct synps_edac_priv - DDR memory controller private instance data.
  * @baseaddr:		Base address of the DDR controller.
  * @message:		Buffer for framing the event specific info.
@@ -504,7 +314,6 @@
  * @bank_shift:		Bit shifts for bank bit.
  * @bankgrp_shift:	Bit shifts for bank group bit.
  * @rank_shift:		Bit shifts for rank bit.
->>>>>>> e0d688d4
  */
 struct synps_edac_priv {
 	void __iomem *baseaddr;
@@ -513,37 +322,14 @@
 	const struct synps_platform_data *p_data;
 	u32 ce_cnt;
 	u32 ue_cnt;
-<<<<<<< HEAD
-=======
 #ifdef CONFIG_EDAC_DEBUG
->>>>>>> e0d688d4
 	ulong poison_addr;
 	u32 row_shift[18];
 	u32 col_shift[14];
 	u32 bank_shift[3];
 	u32 bankgrp_shift[2];
 	u32 rank_shift[1];
-<<<<<<< HEAD
-};
-
-/**
- * struct synps_platform_data -  synps platform data structure
- * @synps_edac_geterror_info:	function pointer to synps edac error info
- * @synps_edac_get_mtype:	function pointer to synps edac mtype
- * @synps_edac_get_dtype:	function pointer to synps edac dtype
- * @synps_edac_get_eccstate:	function pointer to synps edac eccstate
- * @quirks:			to differentiate IPs
- */
-struct synps_platform_data {
-	int (*synps_edac_geterror_info)(void __iomem *base,
-					 struct synps_ecc_status *p);
-	enum mem_type (*synps_edac_get_mtype)(const void __iomem *base);
-	enum dev_type (*synps_edac_get_dtype)(const void __iomem *base);
-	bool (*synps_edac_get_eccstate)(void __iomem *base);
-	int quirks;
-=======
 #endif
->>>>>>> e0d688d4
 };
 
 /**
@@ -566,11 +352,7 @@
  * zynq_get_error_info - Get the current ECC error info.
  * @priv:	DDR memory controller private instance data.
  *
-<<<<<<< HEAD
- * Return: 1 if there is no error otherwise returns 0
-=======
  * Return: one if there is no error, otherwise zero.
->>>>>>> e0d688d4
  */
 static int zynq_get_error_info(struct synps_edac_priv *priv)
 {
@@ -598,11 +380,8 @@
 	p->ceinfo.col = regval & ADDR_COL_MASK;
 	p->ceinfo.bank = (regval & ADDR_BANK_MASK) >> ADDR_BANK_SHIFT;
 	p->ceinfo.data = readl(base + CE_DATA_31_0_OFST);
-<<<<<<< HEAD
-=======
 	edac_dbg(3, "CE bit position: %d data: %d\n", p->ceinfo.bitpos,
 		 p->ceinfo.data);
->>>>>>> e0d688d4
 	clearval = ECC_CTRL_CLR_CE_ERR;
 
 ue_err:
@@ -625,75 +404,8 @@
 }
 
 /**
-<<<<<<< HEAD
- * synps_enh_edac_geterror_info - Get the current ecc error info
- * @base:	Pointer to the base address of the ddr memory controller
- * @p:		Pointer to the synopsys ecc status structure
- *
- * Determines there is any ecc error or not
- *
- * Return: one if there is no error otherwise returns zero
- */
-static int synps_enh_edac_geterror_info(void __iomem *base,
-					struct synps_ecc_status *p)
-{
-	u32 regval, clearval = 0;
-
-	regval = readl(base + ECC_STAT_OFST);
-	if (!regval)
-		return 1;
-
-	p->ce_cnt = (regval & ECC_STAT_CECNT_MASK) >> ECC_STAT_CECNT_SHIFT;
-	p->ue_cnt = (regval & ECC_STAT_UECNT_MASK) >> ECC_STAT_UECNT_SHIFT;
-	p->ceinfo.bitpos = (regval & ECC_STAT_BITNUM_MASK);
-
-	regval = readl(base + ECC_CEADDR0_OFST);
-	if (!(p->ce_cnt))
-		goto ue_err;
-
-	p->ceinfo.row = (regval & ECC_CEADDR0_RW_MASK);
-	regval = readl(base + ECC_CEADDR1_OFST);
-	p->ceinfo.bank = (regval & ECC_CEADDR1_BNKNR_MASK) >>
-					ECC_CEADDR1_BNKNR_SHIFT;
-	p->ceinfo.bankgrpnr = (regval &	ECC_CEADDR1_BNKGRP_MASK) >>
-					ECC_CEADDR1_BNKGRP_SHIFT;
-	p->ceinfo.blknr = (regval & ECC_CEADDR1_BLKNR_MASK);
-	p->ceinfo.data = readl(base + ECC_CSYND0_OFST);
-	edac_dbg(2, "ECCCSYN0: 0x%08X ECCCSYN1: 0x%08X ECCCSYN2: 0x%08X\n",
-		 readl(base + ECC_CSYND0_OFST), readl(base + ECC_CSYND1_OFST),
-		 readl(base + ECC_CSYND2_OFST));
-
-
-ue_err:
-	regval = readl(base + ECC_UEADDR0_OFST);
-	if (!(p->ue_cnt))
-		goto out;
-
-	p->ueinfo.row = (regval & ECC_CEADDR0_RW_MASK);
-	regval = readl(base + ECC_UEADDR1_OFST);
-	p->ueinfo.bankgrpnr = (regval & ECC_CEADDR1_BNKGRP_MASK) >>
-					ECC_CEADDR1_BNKGRP_SHIFT;
-	p->ueinfo.bank = (regval & ECC_CEADDR1_BNKNR_MASK) >>
-					ECC_CEADDR1_BNKNR_SHIFT;
-	p->ueinfo.blknr = (regval & ECC_CEADDR1_BLKNR_MASK);
-	p->ueinfo.data = readl(base + ECC_UESYND0_OFST);
-out:
-	clearval = ECC_CTRL_CLR_CE_ERR | ECC_CTRL_CLR_CE_ERRCNT;
-	clearval |= ECC_CTRL_CLR_UE_ERR | ECC_CTRL_CLR_UE_ERRCNT;
-	writel(clearval, base + ECC_CLR_OFST);
-	writel(0x0, base + ECC_CLR_OFST);
-
-	return 0;
-}
-
-/**
- * synps_edac_handle_error - Handle controller error types CE and UE
- * @mci:	Pointer to the edac memory controller instance
- * @p:		Pointer to the synopsys ecc status structure
-=======
  * zynqmp_get_error_info - Get the current ECC error info.
  * @priv:	DDR memory controller private instance data.
->>>>>>> e0d688d4
  *
  * Return: one if there is no error otherwise returns zero.
  */
@@ -765,11 +477,7 @@
 
 	if (p->ce_cnt) {
 		pinf = &p->ceinfo;
-<<<<<<< HEAD
-		if (priv->p_data->quirks == 0) {
-=======
 		if (!priv->p_data->quirks) {
->>>>>>> e0d688d4
 			snprintf(priv->message, SYNPS_EDAC_MSG_SIZE,
 				 "DDR ECC error type:%s Row %d Bank %d Col %d ",
 				  "CE", pinf->row, pinf->bank, pinf->col);
@@ -795,18 +503,6 @@
 
 	if (p->ue_cnt) {
 		pinf = &p->ueinfo;
-<<<<<<< HEAD
-		if (priv->p_data->quirks == 0)
-			snprintf(priv->message, SYNPS_EDAC_MSG_SIZE,
-				 "DDR ECC error type :%s Row %d Bank %d Col %d ",
-				"UE", pinf->row, pinf->bank, pinf->col);
-		else
-			snprintf(priv->message, SYNPS_EDAC_MSG_SIZE,
-				 "DDR ECC error type :%s Row %d Bank %d Col %d "
-				 "BankGroup Number %d Block Number %d",
-				 "UE", pinf->row, pinf->bank, pinf->col,
-				 pinf->bankgrpnr, pinf->blknr);
-=======
 		if (!priv->p_data->quirks) {
 			snprintf(priv->message, SYNPS_EDAC_MSG_SIZE,
 				 "DDR ECC error type :%s Row %d Bank %d Col %d ",
@@ -820,7 +516,6 @@
 				 pinf->bankgrpnr, pinf->blknr);
 		}
 
->>>>>>> e0d688d4
 		edac_mc_handle_error(HW_EVENT_ERR_UNCORRECTED, mci,
 				     p->ue_cnt, 0, 0, 0, 0, 0, -1,
 				     priv->message, "");
@@ -830,49 +525,9 @@
 }
 
 /**
-<<<<<<< HEAD
- * synps_edac_intr_handler - synps edac isr
- * @irq:        irq number
- * @dev_id:     device id poniter
- *
- * This is the Isr routine called by edac core interrupt thread.
- * Used to check and post ECC errors.
- *
- * Return: IRQ_NONE, if interrupt not set or IRQ_HANDLED otherwise
- */
-static irqreturn_t synps_edac_intr_handler(int irq, void *dev_id)
-{
-	struct mem_ctl_info *mci = dev_id;
-	struct synps_edac_priv *priv = mci->pvt_info;
-	int status, regval;
-
-	regval = readl(priv->baseaddr + DDR_QOS_IRQ_STAT_OFST) &
-			(DDR_QOSCE_MASK | DDR_QOSUE_MASK);
-	if (!(regval & ECC_CE_UE_INTR_MASK))
-		return IRQ_NONE;
-	status = priv->p_data->synps_edac_geterror_info(priv->baseaddr,
-				&priv->stat);
-	if (status)
-		return IRQ_NONE;
-
-	priv->ce_cnt += priv->stat.ce_cnt;
-	priv->ue_cnt += priv->stat.ue_cnt;
-	synps_edac_handle_error(mci, &priv->stat);
-
-	edac_dbg(3, "Total error count ce %d ue %d\n",
-		 priv->ce_cnt, priv->ue_cnt);
-	writel(regval, priv->baseaddr + DDR_QOS_IRQ_STAT_OFST);
-	return IRQ_HANDLED;
-}
-
-/**
- * synps_edac_check - Check controller for ECC errors
- * @mci:	Pointer to the edac memory controller instance
-=======
  * intr_handler - Interrupt Handler for ECC interrupts.
  * @irq:        IRQ number.
  * @dev_id:     Device ID.
->>>>>>> e0d688d4
  *
  * Return: IRQ_NONE, if interrupt not set or IRQ_HANDLED otherwise.
  */
@@ -917,15 +572,10 @@
 	struct synps_edac_priv *priv;
 	int status;
 
-<<<<<<< HEAD
-	status = priv->p_data->synps_edac_geterror_info(priv->baseaddr,
-							&priv->stat);
-=======
 	priv = mci->pvt_info;
 	p_data = priv->p_data;
 
 	status = p_data->get_error_info(priv);
->>>>>>> e0d688d4
 	if (status)
 		return;
 
@@ -969,35 +619,21 @@
 }
 
 /**
-<<<<<<< HEAD
- * synps_enh_edac_get_dtype - Return the controller memory width
- * @base:	Pointer to the ddr memory controller base address
-=======
  * zynqmp_get_dtype - Return the controller memory width.
  * @base:	DDR memory controller base address.
->>>>>>> e0d688d4
  *
  * Get the EDAC device type width appropriate for the current controller
  * configuration.
  *
  * Return: a device type width enumeration.
  */
-<<<<<<< HEAD
-static enum dev_type synps_enh_edac_get_dtype(const void __iomem *base)
-=======
 static enum dev_type zynqmp_get_dtype(const void __iomem *base)
->>>>>>> e0d688d4
 {
 	enum dev_type dt;
 	u32 width;
 
 	width = readl(base + CTRL_OFST);
-<<<<<<< HEAD
-	width = (width & ECC_CTRL_BUSWIDTH_MASK) >>
-		ECC_CTRL_BUSWIDTH_SHIFT;
-=======
 	width = (width & ECC_CTRL_BUSWIDTH_MASK) >> ECC_CTRL_BUSWIDTH_SHIFT;
->>>>>>> e0d688d4
 	switch (width) {
 	case DDRCTL_EWDTH_16:
 		dt = DEV_X2;
@@ -1016,13 +652,8 @@
 }
 
 /**
-<<<<<<< HEAD
- * synps_edac_get_eccstate - Return the controller ecc enable/disable status
- * @base:	Pointer to the ddr memory controller base address
-=======
  * zynq_get_ecc_state - Return the controller ECC enable/disable status.
  * @base:	DDR memory controller base address.
->>>>>>> e0d688d4
  *
  * Get the ECC enable/disable status of the controller.
  *
@@ -1045,38 +676,8 @@
 }
 
 /**
-<<<<<<< HEAD
- * synps_enh_edac_get_eccstate - Return the controller ecc enable/disable status
- * @base:	Pointer to the ddr memory controller base address
- *
- * Get the ECC enable/disable status for the controller
- *
- * Return: a ecc status boolean i.e true/false - enabled/disabled.
- */
-static bool synps_enh_edac_get_eccstate(void __iomem *base)
-{
-	enum dev_type dt;
-	u32 ecctype;
-	bool state = false;
-
-	dt = synps_enh_edac_get_dtype(base);
-	if (dt == DEV_UNKNOWN)
-		return state;
-
-	ecctype = readl(base + ECC_CFG0_OFST) & SCRUB_MODE_MASK;
-	if ((ecctype == SCRUB_MODE_SECDED) &&
-	    ((dt == DEV_X2) || (dt == DEV_X4) || (dt == DEV_X8)))
-		state = true;
-
-	return state;
-}
-
-/**
- * synps_edac_get_memsize - reads the size of the attached memory device
-=======
  * zynqmp_get_ecc_state - Return the controller ECC enable/disable status.
  * @base:	DDR memory controller base address.
->>>>>>> e0d688d4
  *
  * Get the ECC enable/disable status for the controller.
  *
@@ -1138,40 +739,8 @@
 }
 
 /**
-<<<<<<< HEAD
- * synps_enh_edac_get_mtype - Returns controller memory type
- * @base:	pointer to the synopsys ecc status structure
- *
- * Get the EDAC memory type appropriate for the current controller
- * configuration.
- *
- * Return: a memory type enumeration.
- */
-static enum mem_type synps_enh_edac_get_mtype(const void __iomem *base)
-{
-	enum mem_type mt;
-	u32 memtype;
-
-	memtype = readl(base + CTRL_OFST);
-
-	mt = MEM_UNKNOWN;
-	if ((memtype & MEM_TYPE_DDR3) || (memtype & MEM_TYPE_LPDDR3))
-		mt = MEM_DDR3;
-	else if (memtype & MEM_TYPE_DDR2)
-		mt = MEM_RDDR2;
-	else if ((memtype & MEM_TYPE_LPDDR4) || (memtype & MEM_TYPE_DDR4))
-		mt = MEM_DDR4;
-
-	return mt;
-}
-
-/**
- * synps_edac_init_csrows - Initialize the cs row data
- * @mci:	Pointer to the edac memory controller instance
-=======
  * zynqmp_get_mtype - Returns controller memory type.
  * @base:	Synopsys ECC status structure.
->>>>>>> e0d688d4
  *
  * Get the EDAC memory type appropriate for the current controller
  * configuration.
@@ -1220,23 +789,12 @@
 		size = get_memsize();
 
 		for (j = 0; j < csi->nr_channels; j++) {
-<<<<<<< HEAD
-			dimm            = csi->channels[j]->dimm;
-			dimm->edac_mode = EDAC_FLAG_SECDED;
-			dimm->mtype     = priv->p_data->synps_edac_get_mtype(
-						priv->baseaddr);
-			dimm->nr_pages  = (size >> PAGE_SHIFT) / csi->nr_channels;
-			dimm->grain     = SYNPS_EDAC_ERR_GRAIN;
-			dimm->dtype     = priv->p_data->synps_edac_get_dtype(
-						priv->baseaddr);
-=======
 			dimm		= csi->channels[j]->dimm;
 			dimm->edac_mode	= EDAC_FLAG_SECDED;
 			dimm->mtype	= p_data->get_mtype(priv->baseaddr);
 			dimm->nr_pages	= (size >> PAGE_SHIFT) / csi->nr_channels;
 			dimm->grain	= SYNPS_EDAC_ERR_GRAIN;
 			dimm->dtype	= p_data->get_dtype(priv->baseaddr);
->>>>>>> e0d688d4
 		}
 	}
 }
@@ -1273,14 +831,9 @@
 		edac_op_state = EDAC_OPSTATE_INT;
 	} else {
 		edac_op_state = EDAC_OPSTATE_POLL;
-<<<<<<< HEAD
-		mci->edac_check = synps_edac_check;
-	}
-=======
 		mci->edac_check = check_errors;
 	}
 
->>>>>>> e0d688d4
 	mci->ctl_page_to_phys = NULL;
 
 	init_csrows(mci);
@@ -1698,421 +1251,6 @@
 				RANK_MAX_VAL_MASK) + RANK_B0_BASE);
 }
 
-static const struct synps_platform_data zynq_edac_def = {
-	.synps_edac_geterror_info	= synps_edac_geterror_info,
-	.synps_edac_get_mtype		= synps_edac_get_mtype,
-	.synps_edac_get_dtype		= synps_edac_get_dtype,
-	.synps_edac_get_eccstate	= synps_edac_get_eccstate,
-	.quirks				= 0,
-};
-
-static const struct synps_platform_data zynqmp_enh_edac_def = {
-	.synps_edac_geterror_info	= synps_enh_edac_geterror_info,
-	.synps_edac_get_mtype		= synps_enh_edac_get_mtype,
-	.synps_edac_get_dtype		= synps_enh_edac_get_dtype,
-	.synps_edac_get_eccstate	= synps_enh_edac_get_eccstate,
-	.quirks				= (DDR_ECC_INTR_SUPPORT |
-					   DDR_ECC_DATA_POISON_SUPPORT),
-};
-
-static const struct of_device_id synps_edac_match[] = {
-	{ .compatible = "xlnx,zynq-ddrc-a05", .data = (void *)&zynq_edac_def },
-	{ .compatible = "xlnx,zynqmp-ddrc-2.40a",
-				.data = (void *)&zynqmp_enh_edac_def},
-	{ /* end of table */ }
-};
-
-MODULE_DEVICE_TABLE(of, synps_edac_match);
-
-#define to_mci(k) container_of(k, struct mem_ctl_info, dev)
-
-/**
-* ddr_poison_setup -	update poison registers
-* @priv:		Pointer to synps_edac_priv struct
-*
-* Update poison registers as per ddr mapping
-* Return: none.
-*/
-static void ddr_poison_setup(struct synps_edac_priv *priv)
-{
-	int col = 0, row = 0, bank = 0, bankgrp = 0, rank = 0, regval;
-	int index;
-	ulong hif_addr = 0;
-
-	hif_addr = priv->poison_addr >> 3;
-
-	for (index = 0; index < DDR_MAX_ROW_SHIFT; index++) {
-		if (priv->row_shift[index])
-			row |= (((hif_addr >> priv->row_shift[index]) &
-						BIT(0)) << index);
-		else
-			break;
-	}
-
-	for (index = 0; index < DDR_MAX_COL_SHIFT; index++) {
-		if (priv->col_shift[index] || index < 3)
-			col |= (((hif_addr >> priv->col_shift[index]) &
-						BIT(0)) << index);
-		else
-			break;
-	}
-
-	for (index = 0; index < DDR_MAX_BANK_SHIFT; index++) {
-		if (priv->bank_shift[index])
-			bank |= (((hif_addr >> priv->bank_shift[index]) &
-						BIT(0)) << index);
-		else
-			break;
-	}
-
-	for (index = 0; index < DDR_MAX_BANKGRP_SHIFT; index++) {
-		if (priv->bankgrp_shift[index])
-			bankgrp |= (((hif_addr >> priv->bankgrp_shift[index])
-						& BIT(0)) << index);
-		else
-			break;
-	}
-
-	if (priv->rank_shift[0])
-		rank = (hif_addr >> priv->rank_shift[0]) & BIT(0);
-
-	regval = (rank << ECC_POISON0_RANK_SHIFT) | col;
-	writel(regval, priv->baseaddr + ECC_POISON0_OFST);
-	regval = (bankgrp << ECC_POISON1_BANKGRP_SHIFT) |
-			 (bank << ECC_POISON1_BANKNR_SHIFT) | row;
-	writel(regval, priv->baseaddr + ECC_POISON1_OFST);
-}
-
-/**
- * synps_edac_mc_inject_data_error_show - Get Poison0 & 1 register contents
- * @dev:	Pointer to the device struct
- * @mattr:	Pointer to device attributes
- * @data:	Pointer to user data
- *
- * Get the Poison0 and Poison1 register contents
- * Return: Number of bytes copied.
- */
-static ssize_t synps_edac_mc_inject_data_error_show(struct device *dev,
-					      struct device_attribute *mattr,
-					      char *data)
-{
-	struct mem_ctl_info *mci = to_mci(dev);
-	struct synps_edac_priv *priv = mci->pvt_info;
-
-	return sprintf(data, "Poison0 Addr: 0x%08x\n\rPoison1 Addr: 0x%08x\n\r"
-			"Error injection Address: 0x%lx\n\r",
-			readl(priv->baseaddr + ECC_POISON0_OFST),
-			readl(priv->baseaddr + ECC_POISON1_OFST),
-			priv->poison_addr);
-}
-
-/**
- * synps_edac_mc_inject_data_error_store - Configure Poison0 Poison1 registers
- * @dev:	Pointer to the device struct
- * @mattr:	Pointer to device attributes
- * @data:	Pointer to user data
- * @count:	read the size bytes from buffer
- *
- * Configures the Poison0 and Poison1 register contents as per user given
- * address
- * Return: Number of bytes copied.
- */
-static ssize_t synps_edac_mc_inject_data_error_store(struct device *dev,
-					       struct device_attribute *mattr,
-					       const char *data, size_t count)
-{
-	struct mem_ctl_info *mci = to_mci(dev);
-	struct synps_edac_priv *priv = mci->pvt_info;
-
-	if (kstrtoul(data, 0, &priv->poison_addr))
-		return -EINVAL;
-
-	ddr_poison_setup(priv);
-
-	return count;
-}
-
-/**
- * synps_edac_mc_inject_data_poison_show - Shows type of Data poison
- * @dev:	Pointer to the device struct
- * @mattr:	Pointer to device attributes
- * @data:	Pointer to user data
- *
- * Shows the type of Error injection enabled, either UE or CE
- * Return: Number of bytes copied.
- */
-static ssize_t synps_edac_mc_inject_data_poison_show(struct device *dev,
-					      struct device_attribute *mattr,
-					      char *data)
-{
-	struct mem_ctl_info *mci = to_mci(dev);
-	struct synps_edac_priv *priv = mci->pvt_info;
-
-	return sprintf(data, "Data Poisoning: %s\n\r",
-			(((readl(priv->baseaddr + ECC_CFG1_OFST)) & 0x3) == 0x3)
-			? ("Correctable Error") : ("UnCorrectable Error"));
-}
-
-/**
- * synps_edac_mc_inject_data_poison_store - Enbles Data poison CE/UE
- * @dev:	Pointer to the device struct
- * @mattr:	Pointer to device attributes
- * @data:	Pointer to user data
- * @count:	read the size bytes from buffer
- *
- * Enables the CE or UE Data poison
- * Return: Number of bytes copied.
- */
-static ssize_t synps_edac_mc_inject_data_poison_store(struct device *dev,
-					       struct device_attribute *mattr,
-					       const char *data, size_t count)
-{
-	struct mem_ctl_info *mci = to_mci(dev);
-	struct synps_edac_priv *priv = mci->pvt_info;
-
-	writel(0, priv->baseaddr + DDRC_SWCTL);
-	if (strncmp(data, "CE", 2) == 0)
-		writel(ECC_CEPOISON_MASK, priv->baseaddr + ECC_CFG1_OFST);
-	else
-		writel(ECC_UEPOISON_MASK, priv->baseaddr + ECC_CFG1_OFST);
-	writel(1, priv->baseaddr + DDRC_SWCTL);
-
-	return count;
-}
-
-static DEVICE_ATTR(inject_data_error, 0644,
-	    synps_edac_mc_inject_data_error_show,
-	    synps_edac_mc_inject_data_error_store);
-static DEVICE_ATTR(inject_data_poison, 0644,
-	    synps_edac_mc_inject_data_poison_show,
-	    synps_edac_mc_inject_data_poison_store);
-
-/**
- * synps_edac_create_sysfs_attributes - Create sysfs entries
- * @mci:	Pointer to the edac memory controller instance
- *
- * Create sysfs attributes for injecting ECC errors using data poison.
- *
- * Return: 0 if sysfs creation was successful, else return negative error code.
- */
-static int synps_edac_create_sysfs_attributes(struct mem_ctl_info *mci)
-{
-	int rc;
-
-	rc = device_create_file(&mci->dev, &dev_attr_inject_data_error);
-	if (rc < 0)
-		return rc;
-	rc = device_create_file(&mci->dev, &dev_attr_inject_data_poison);
-	if (rc < 0)
-		return rc;
-	return 0;
-}
-
-/**
- * synps_edac_remove_sysfs_attributes - Removes sysfs entries
- * @mci:	Pointer to the edac memory controller instance
- *
- * Removes sysfs attributes.
- *
- * Return: none.
- */
-static void synps_edac_remove_sysfs_attributes(struct mem_ctl_info *mci)
-{
-	device_remove_file(&mci->dev, &dev_attr_inject_data_error);
-	device_remove_file(&mci->dev, &dev_attr_inject_data_poison);
-}
-
-/**
- * setup_address_map -	Set Address Map by querying ADDRMAP registers
- * @priv:		Pointer to synps_edac_priv struct
- *
- * Set Address Map by querying ADDRMAP registers
- * Return: none.
- */
-static void setup_address_map(struct synps_edac_priv *priv)
-{
-	u32 addrmap[12], addrmap_row_b2_10;
-	int index;
-	u32 width, memtype;
-
-	memtype = readl(priv->baseaddr + CTRL_OFST);
-	width = (memtype & ECC_CTRL_BUSWIDTH_MASK) >> ECC_CTRL_BUSWIDTH_SHIFT;
-
-	for (index = 0; index < 12; index++) {
-		u32 addrmap_offset;
-
-		addrmap_offset = ECC_ADDRMAP0_OFFSET + (index * 4);
-		addrmap[index] = readl(priv->baseaddr + addrmap_offset);
-	}
-
-	priv->row_shift[0] = (addrmap[5] & ROW_MAX_VAL_MASK) + ROW_B0_BASE;
-	priv->row_shift[1] = ((addrmap[5] >> 8) &
-			ROW_MAX_VAL_MASK) + ROW_B1_BASE;
-
-	addrmap_row_b2_10 = (addrmap[5] >> 16) & ROW_MAX_VAL_MASK;
-	if (addrmap_row_b2_10 != ROW_MAX_VAL_MASK) {
-		for (index = 2; index < 11; index++)
-			priv->row_shift[index] = addrmap_row_b2_10 +
-				index + ROW_B0_BASE;
-
-	} else {
-		priv->row_shift[2] = (addrmap[9] &
-				ROW_MAX_VAL_MASK) + ROW_B2_BASE;
-		priv->row_shift[3] = ((addrmap[9] >> 8) &
-				ROW_MAX_VAL_MASK) + ROW_B3_BASE;
-		priv->row_shift[4] = ((addrmap[9] >> 16) &
-				ROW_MAX_VAL_MASK) + ROW_B4_BASE;
-		priv->row_shift[5] = ((addrmap[9] >> 24) &
-				ROW_MAX_VAL_MASK) + ROW_B5_BASE;
-		priv->row_shift[6] = (addrmap[10] &
-				ROW_MAX_VAL_MASK) + ROW_B6_BASE;
-		priv->row_shift[7] = ((addrmap[10] >> 8) &
-				ROW_MAX_VAL_MASK) + ROW_B7_BASE;
-		priv->row_shift[8] = ((addrmap[10] >> 16) &
-				ROW_MAX_VAL_MASK) + ROW_B8_BASE;
-		priv->row_shift[9] = ((addrmap[10] >> 24) &
-				ROW_MAX_VAL_MASK) + ROW_B9_BASE;
-		priv->row_shift[10] = (addrmap[11] &
-				ROW_MAX_VAL_MASK) + ROW_B10_BASE;
-	}
-
-	priv->row_shift[11] = (((addrmap[5] >> 24) & ROW_MAX_VAL_MASK) ==
-				ROW_MAX_VAL_MASK) ? 0 : (((addrmap[5] >> 24) &
-				ROW_MAX_VAL_MASK) + ROW_B11_BASE);
-	priv->row_shift[12] = ((addrmap[6] & ROW_MAX_VAL_MASK) ==
-				ROW_MAX_VAL_MASK) ? 0 : ((addrmap[6] &
-				ROW_MAX_VAL_MASK) + ROW_B12_BASE);
-	priv->row_shift[13] = (((addrmap[6] >> 8) & ROW_MAX_VAL_MASK) ==
-				ROW_MAX_VAL_MASK) ? 0 : (((addrmap[6] >> 8) &
-				ROW_MAX_VAL_MASK) + ROW_B13_BASE);
-	priv->row_shift[14] = (((addrmap[6] >> 16) & ROW_MAX_VAL_MASK) ==
-				ROW_MAX_VAL_MASK) ? 0 : (((addrmap[6] >> 16) &
-				ROW_MAX_VAL_MASK) + ROW_B14_BASE);
-	priv->row_shift[15] = (((addrmap[6] >> 24) & ROW_MAX_VAL_MASK) ==
-				ROW_MAX_VAL_MASK) ? 0 : (((addrmap[6] >> 24) &
-				ROW_MAX_VAL_MASK) + ROW_B15_BASE);
-	priv->row_shift[16] = ((addrmap[7] & ROW_MAX_VAL_MASK) ==
-				ROW_MAX_VAL_MASK) ? 0 : ((addrmap[7] &
-				ROW_MAX_VAL_MASK) + ROW_B16_BASE);
-	priv->row_shift[17] = (((addrmap[7] >> 8) & ROW_MAX_VAL_MASK) ==
-				ROW_MAX_VAL_MASK) ? 0 : (((addrmap[7] >> 8) &
-				ROW_MAX_VAL_MASK) + ROW_B17_BASE);
-
-	priv->col_shift[0] = 0;
-	priv->col_shift[1] = 1;
-	priv->col_shift[2] = (addrmap[2] & COL_MAX_VAL_MASK) + COL_B2_BASE;
-	priv->col_shift[3] = ((addrmap[2] >> 8) &
-			COL_MAX_VAL_MASK) + COL_B3_BASE;
-	priv->col_shift[4] = (((addrmap[2] >> 16) & COL_MAX_VAL_MASK) ==
-			COL_MAX_VAL_MASK) ? 0 : (((addrmap[2] >> 16) &
-					COL_MAX_VAL_MASK) + COL_B4_BASE);
-	priv->col_shift[5] = (((addrmap[2] >> 24) & COL_MAX_VAL_MASK) ==
-			COL_MAX_VAL_MASK) ? 0 : (((addrmap[2] >> 24) &
-					COL_MAX_VAL_MASK) + COL_B5_BASE);
-	priv->col_shift[6] = ((addrmap[3] & COL_MAX_VAL_MASK) ==
-			COL_MAX_VAL_MASK) ? 0 : ((addrmap[3] &
-					COL_MAX_VAL_MASK) + COL_B6_BASE);
-	priv->col_shift[7] = (((addrmap[3] >> 8) & COL_MAX_VAL_MASK) ==
-			COL_MAX_VAL_MASK) ? 0 : (((addrmap[3] >> 8) &
-					COL_MAX_VAL_MASK) + COL_B7_BASE);
-	priv->col_shift[8] = (((addrmap[3] >> 16) & COL_MAX_VAL_MASK) ==
-			COL_MAX_VAL_MASK) ? 0 : (((addrmap[3] >> 16) &
-					COL_MAX_VAL_MASK) + COL_B8_BASE);
-	priv->col_shift[9] = (((addrmap[3] >> 24) & COL_MAX_VAL_MASK) ==
-			COL_MAX_VAL_MASK) ? 0 : (((addrmap[3] >> 24) &
-					COL_MAX_VAL_MASK) + COL_B9_BASE);
-	if (width == DDRCTL_EWDTH_64) {
-		if (memtype & MEM_TYPE_LPDDR3) {
-			priv->col_shift[10] = ((addrmap[4] &
-				COL_MAX_VAL_MASK) == COL_MAX_VAL_MASK) ? 0 :
-				((addrmap[4] & COL_MAX_VAL_MASK) +
-				 COL_B10_BASE);
-			priv->col_shift[11] = (((addrmap[4] >> 8) &
-				COL_MAX_VAL_MASK) == COL_MAX_VAL_MASK) ? 0 :
-				(((addrmap[4] >> 8) & COL_MAX_VAL_MASK) +
-				 COL_B11_BASE);
-		} else {
-			priv->col_shift[11] = ((addrmap[4] &
-				COL_MAX_VAL_MASK) == COL_MAX_VAL_MASK) ? 0 :
-				((addrmap[4] & COL_MAX_VAL_MASK) +
-				 COL_B10_BASE);
-			priv->col_shift[13] = (((addrmap[4] >> 8) &
-				COL_MAX_VAL_MASK) == COL_MAX_VAL_MASK) ? 0 :
-				(((addrmap[4] >> 8) & COL_MAX_VAL_MASK) +
-				 COL_B11_BASE);
-		}
-	} else if (width == DDRCTL_EWDTH_32) {
-		if (memtype & MEM_TYPE_LPDDR3) {
-			priv->col_shift[10] = (((addrmap[3] >> 24) &
-				COL_MAX_VAL_MASK) == COL_MAX_VAL_MASK) ? 0 :
-				(((addrmap[3] >> 24) & COL_MAX_VAL_MASK) +
-				 COL_B9_BASE);
-			priv->col_shift[11] = ((addrmap[4] &
-				COL_MAX_VAL_MASK) == COL_MAX_VAL_MASK) ? 0 :
-				((addrmap[4] & COL_MAX_VAL_MASK) +
-				 COL_B10_BASE);
-		} else {
-			priv->col_shift[11] = (((addrmap[3] >> 24) &
-				COL_MAX_VAL_MASK) == COL_MAX_VAL_MASK) ? 0 :
-				(((addrmap[3] >> 24) & COL_MAX_VAL_MASK) +
-				 COL_B9_BASE);
-			priv->col_shift[13] = ((addrmap[4] &
-				COL_MAX_VAL_MASK) == COL_MAX_VAL_MASK) ? 0 :
-				((addrmap[4] & COL_MAX_VAL_MASK) +
-				 COL_B10_BASE);
-		}
-	} else {
-		if (memtype & MEM_TYPE_LPDDR3) {
-			priv->col_shift[10] = (((addrmap[3] >> 16) &
-				COL_MAX_VAL_MASK) == COL_MAX_VAL_MASK) ? 0 :
-				(((addrmap[3] >> 16) & COL_MAX_VAL_MASK) +
-				 COL_B8_BASE);
-			priv->col_shift[11] = (((addrmap[3] >> 24) &
-				COL_MAX_VAL_MASK) == COL_MAX_VAL_MASK) ? 0 :
-				(((addrmap[3] >> 24) & COL_MAX_VAL_MASK) +
-				 COL_B9_BASE);
-			priv->col_shift[13] = ((addrmap[4] &
-				COL_MAX_VAL_MASK) == COL_MAX_VAL_MASK) ? 0 :
-				((addrmap[4] & COL_MAX_VAL_MASK) +
-				 COL_B10_BASE);
-		} else {
-			priv->col_shift[11] = (((addrmap[3] >> 16) &
-				COL_MAX_VAL_MASK) == COL_MAX_VAL_MASK) ? 0 :
-				(((addrmap[3] >> 16) & COL_MAX_VAL_MASK) +
-				 COL_B8_BASE);
-			priv->col_shift[13] = (((addrmap[3] >> 24) &
-				COL_MAX_VAL_MASK) == COL_MAX_VAL_MASK) ? 0 :
-				(((addrmap[3] >> 24) & COL_MAX_VAL_MASK) +
-				 COL_B9_BASE);
-		}
-	}
-
-	if (width) {
-		for (index = 9; index > width; index--) {
-			priv->col_shift[index] = priv->col_shift[index - width];
-			priv->col_shift[index - width] = 0;
-		}
-	}
-
-	priv->bank_shift[0] = (addrmap[1] & BANK_MAX_VAL_MASK) + BANK_B0_BASE;
-	priv->bank_shift[1] = ((addrmap[1] >> 8) &
-				BANK_MAX_VAL_MASK) + BANK_B1_BASE;
-	priv->bank_shift[2] = (((addrmap[1] >> 16) &
-				BANK_MAX_VAL_MASK) == BANK_MAX_VAL_MASK) ? 0 :
-				(((addrmap[1] >> 16) & BANK_MAX_VAL_MASK) +
-				 BANK_B2_BASE);
-
-	priv->bankgrp_shift[0] = (addrmap[8] &
-				BANKGRP_MAX_VAL_MASK) + BANKGRP_B0_BASE;
-	priv->bankgrp_shift[1] = (((addrmap[8] >> 8) & BANKGRP_MAX_VAL_MASK) ==
-				BANKGRP_MAX_VAL_MASK) ? 0 : (((addrmap[8] >> 8)
-				& BANKGRP_MAX_VAL_MASK) + BANKGRP_B1_BASE);
-
-	priv->rank_shift[0] = ((addrmap[0] & RANK_MAX_VAL_MASK) ==
-				RANK_MAX_VAL_MASK) ? 0 : ((addrmap[0] &
-				RANK_MAX_VAL_MASK) + RANK_B0_BASE);
-}
-
 /**
  * setup_address_map -	Set Address Map by querying ADDRMAP registers.
  * @priv:		DDR memory controller private instance data.
@@ -2159,40 +1297,21 @@
 	const struct synps_platform_data *p_data;
 	struct edac_mc_layer layers[2];
 	struct synps_edac_priv *priv;
-<<<<<<< HEAD
-	int rc, irq, status;
-	struct resource *res;
-	void __iomem *baseaddr;
-	const struct of_device_id *match;
-	const struct synps_platform_data *p_data;
-=======
 	struct mem_ctl_info *mci;
 	void __iomem *baseaddr;
 	struct resource *res;
 	int rc;
->>>>>>> e0d688d4
 
 	res = platform_get_resource(pdev, IORESOURCE_MEM, 0);
 	baseaddr = devm_ioremap_resource(&pdev->dev, res);
 	if (IS_ERR(baseaddr))
 		return PTR_ERR(baseaddr);
 
-<<<<<<< HEAD
-	match = of_match_node(synps_edac_match, pdev->dev.of_node);
-	if (!match && !match->data) {
-		dev_err(&pdev->dev, "of_match_node() failed\n");
-		return -EINVAL;
-	}
-
-	p_data = (struct synps_platform_data *)match->data;
-	if (!(p_data->synps_edac_get_eccstate(baseaddr))) {
-=======
 	p_data = of_device_get_match_data(&pdev->dev);
 	if (!p_data)
 		return -ENODEV;
 
 	if (!p_data->get_ecc_state(baseaddr)) {
->>>>>>> e0d688d4
 		edac_printk(KERN_INFO, EDAC_MC, "ECC not enabled\n");
 		return -ENXIO;
 	}
@@ -2214,15 +1333,6 @@
 
 	priv = mci->pvt_info;
 	priv->baseaddr = baseaddr;
-<<<<<<< HEAD
-	priv->p_data = match->data;
-
-	rc = synps_edac_mc_init(mci, pdev);
-	if (rc) {
-		edac_printk(KERN_ERR, EDAC_MC,
-			    "Failed to initialize instance\n");
-		goto free_edac_mc;
-=======
 	priv->p_data = p_data;
 
 	mc_init(mci, pdev);
@@ -2231,28 +1341,6 @@
 		rc = setup_irq(mci, pdev);
 		if (rc)
 			goto free_edac_mc;
->>>>>>> e0d688d4
-	}
-
-	if (priv->p_data->quirks & DDR_ECC_INTR_SUPPORT) {
-		irq = platform_get_irq(pdev, 0);
-		if (irq < 0) {
-			edac_printk(KERN_ERR, EDAC_MC,
-					"No irq %d in DT\n", irq);
-			return -ENODEV;
-		}
-
-		status = devm_request_irq(&pdev->dev, irq,
-			synps_edac_intr_handler,
-			0, dev_name(&pdev->dev), mci);
-		if (status < 0) {
-			edac_printk(KERN_ERR, EDAC_MC, "Failed to request Irq\n");
-			goto free_edac_mc;
-		}
-
-		/* Enable UE/CE Interrupts */
-		writel((DDR_QOSUE_MASK | DDR_QOSCE_MASK),
-			priv->baseaddr + DDR_QOS_IRQ_EN_OFST);
 	}
 
 	rc = edac_mc_add_mc(mci);
@@ -2262,14 +1350,9 @@
 		goto free_edac_mc;
 	}
 
-<<<<<<< HEAD
-	if (priv->p_data->quirks & DDR_ECC_DATA_POISON_SUPPORT) {
-		if (synps_edac_create_sysfs_attributes(mci)) {
-=======
 #ifdef CONFIG_EDAC_DEBUG
 	if (priv->p_data->quirks & DDR_ECC_DATA_POISON_SUPPORT) {
 		if (edac_create_sysfs_attributes(mci)) {
->>>>>>> e0d688d4
 			edac_printk(KERN_ERR, EDAC_MC,
 					"Failed to create sysfs entries\n");
 			goto free_edac_mc;
@@ -2279,10 +1362,7 @@
 	if (of_device_is_compatible(pdev->dev.of_node,
 				    "xlnx,zynqmp-ddrc-2.40a"))
 		setup_address_map(priv);
-<<<<<<< HEAD
-=======
 #endif
->>>>>>> e0d688d4
 
 	/*
 	 * Start capturing the correctable and uncorrectable errors. A write of
@@ -2290,10 +1370,7 @@
 	 */
 	if (!(priv->p_data->quirks & DDR_ECC_INTR_SUPPORT))
 		writel(0x0, baseaddr + ECC_CTRL_OFST);
-<<<<<<< HEAD
-=======
-
->>>>>>> e0d688d4
+
 	return rc;
 
 free_edac_mc:
@@ -2311,9 +1388,6 @@
 static int mc_remove(struct platform_device *pdev)
 {
 	struct mem_ctl_info *mci = platform_get_drvdata(pdev);
-<<<<<<< HEAD
-	struct synps_edac_priv *priv;
-=======
 	struct synps_edac_priv *priv = mci->pvt_info;
 
 	if (priv->p_data->quirks & DDR_ECC_INTR_SUPPORT)
@@ -2323,16 +1397,8 @@
 	if (priv->p_data->quirks & DDR_ECC_DATA_POISON_SUPPORT)
 		edac_remove_sysfs_attributes(mci);
 #endif
->>>>>>> e0d688d4
-
-	priv = mci->pvt_info;
-	if (priv->p_data->quirks & DDR_ECC_INTR_SUPPORT)
-		/* Disable UE/CE Interrupts */
-		writel((DDR_QOSUE_MASK | DDR_QOSCE_MASK),
-			priv->baseaddr + DDR_QOS_IRQ_DB_OFST);
+
 	edac_mc_del_mc(&pdev->dev);
-	if (priv->p_data->quirks & DDR_ECC_DATA_POISON_SUPPORT)
-		synps_edac_remove_sysfs_attributes(mci);
 	edac_mc_free(mci);
 
 	return 0;
