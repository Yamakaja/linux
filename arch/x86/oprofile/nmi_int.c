/**
 * @file nmi_int.c
 *
 * @remark Copyright 2002-2008 OProfile authors
 * @remark Read the file COPYING
 *
 * @author John Levon <levon@movementarian.org>
 * @author Robert Richter <robert.richter@amd.com>
 */

#include <linux/init.h>
#include <linux/notifier.h>
#include <linux/smp.h>
#include <linux/oprofile.h>
#include <linux/sysdev.h>
#include <linux/slab.h>
#include <linux/moduleparam.h>
#include <linux/kdebug.h>
#include <linux/cpu.h>
#include <asm/nmi.h>
#include <asm/msr.h>
#include <asm/apic.h>

#include "op_counter.h"
#include "op_x86_model.h"

static struct op_x86_model_spec const *model;
static DEFINE_PER_CPU(struct op_msrs, cpu_msrs);
static DEFINE_PER_CPU(unsigned long, saved_lvtpc);

static int nmi_start(void);
static void nmi_stop(void);
static void nmi_cpu_start(void *dummy);
static void nmi_cpu_stop(void *dummy);

/* 0 == registered but off, 1 == registered and on */
static int nmi_enabled = 0;

#ifdef CONFIG_SMP
static int oprofile_cpu_notifier(struct notifier_block *b, unsigned long action,
				 void *data)
{
	int cpu = (unsigned long)data;
	switch (action) {
	case CPU_DOWN_FAILED:
	case CPU_ONLINE:
		smp_call_function_single(cpu, nmi_cpu_start, NULL, 0);
		break;
	case CPU_DOWN_PREPARE:
		smp_call_function_single(cpu, nmi_cpu_stop, NULL, 1);
		break;
	}
	return NOTIFY_DONE;
}

static struct notifier_block oprofile_cpu_nb = {
	.notifier_call = oprofile_cpu_notifier
};
#endif

#ifdef CONFIG_PM

static int nmi_suspend(struct sys_device *dev, pm_message_t state)
{
	/* Only one CPU left, just stop that one */
	if (nmi_enabled == 1)
		nmi_cpu_stop(NULL);
	return 0;
}

static int nmi_resume(struct sys_device *dev)
{
	if (nmi_enabled == 1)
		nmi_cpu_start(NULL);
	return 0;
}

static struct sysdev_class oprofile_sysclass = {
	.name		= "oprofile",
	.resume		= nmi_resume,
	.suspend	= nmi_suspend,
};

static struct sys_device device_oprofile = {
	.id	= 0,
	.cls	= &oprofile_sysclass,
};

static int __init init_sysfs(void)
{
	int error;

	error = sysdev_class_register(&oprofile_sysclass);
	if (!error)
		error = sysdev_register(&device_oprofile);
	return error;
}

static void exit_sysfs(void)
{
	sysdev_unregister(&device_oprofile);
	sysdev_class_unregister(&oprofile_sysclass);
}

#else
#define init_sysfs() do { } while (0)
#define exit_sysfs() do { } while (0)
#endif /* CONFIG_PM */

static int profile_exceptions_notify(struct notifier_block *self,
				     unsigned long val, void *data)
{
	struct die_args *args = (struct die_args *)data;
	int ret = NOTIFY_DONE;
	int cpu = smp_processor_id();

	switch (val) {
	case DIE_NMI:
		if (model->check_ctrs(args->regs, &per_cpu(cpu_msrs, cpu)))
			ret = NOTIFY_STOP;
		break;
	default:
		break;
	}
	return ret;
}

static void nmi_cpu_save_registers(struct op_msrs *msrs)
{
	unsigned int const nr_ctrs = model->num_counters;
	unsigned int const nr_ctrls = model->num_controls;
	struct op_msr *counters = msrs->counters;
	struct op_msr *controls = msrs->controls;
	unsigned int i;

	for (i = 0; i < nr_ctrs; ++i) {
		if (counters[i].addr) {
			rdmsr(counters[i].addr,
				counters[i].saved.low,
				counters[i].saved.high);
		}
	}

	for (i = 0; i < nr_ctrls; ++i) {
		if (controls[i].addr) {
			rdmsr(controls[i].addr,
				controls[i].saved.low,
				controls[i].saved.high);
		}
	}
}

static void nmi_save_registers(void *dummy)
{
	int cpu = smp_processor_id();
	struct op_msrs *msrs = &per_cpu(cpu_msrs, cpu);
	nmi_cpu_save_registers(msrs);
}

static void free_msrs(void)
{
	int i;
	for_each_possible_cpu(i) {
		kfree(per_cpu(cpu_msrs, i).counters);
		per_cpu(cpu_msrs, i).counters = NULL;
		kfree(per_cpu(cpu_msrs, i).controls);
		per_cpu(cpu_msrs, i).controls = NULL;
	}
}

static int allocate_msrs(void)
{
	int success = 1;
	size_t controls_size = sizeof(struct op_msr) * model->num_controls;
	size_t counters_size = sizeof(struct op_msr) * model->num_counters;

	int i;
	for_each_possible_cpu(i) {
		per_cpu(cpu_msrs, i).counters = kmalloc(counters_size,
								GFP_KERNEL);
		if (!per_cpu(cpu_msrs, i).counters) {
			success = 0;
			break;
		}
		per_cpu(cpu_msrs, i).controls = kmalloc(controls_size,
								GFP_KERNEL);
		if (!per_cpu(cpu_msrs, i).controls) {
			success = 0;
			break;
		}
	}

	if (!success)
		free_msrs();

	return success;
}

static void nmi_cpu_setup(void *dummy)
{
	int cpu = smp_processor_id();
	struct op_msrs *msrs = &per_cpu(cpu_msrs, cpu);
	spin_lock(&oprofilefs_lock);
	model->setup_ctrs(msrs);
	spin_unlock(&oprofilefs_lock);
	per_cpu(saved_lvtpc, cpu) = apic_read(APIC_LVTPC);
	apic_write(APIC_LVTPC, APIC_DM_NMI);
}

static struct notifier_block profile_exceptions_nb = {
	.notifier_call = profile_exceptions_notify,
	.next = NULL,
	.priority = 0
};

static int nmi_setup(void)
{
	int err = 0;
	int cpu;

	if (!allocate_msrs())
		return -ENOMEM;

	err = register_die_notifier(&profile_exceptions_nb);
	if (err) {
		free_msrs();
		return err;
	}

	/* We need to serialize save and setup for HT because the subset
	 * of msrs are distinct for save and setup operations
	 */

	/* Assume saved/restored counters are the same on all CPUs */
	model->fill_in_addresses(&per_cpu(cpu_msrs, 0));
	for_each_possible_cpu(cpu) {
		if (cpu != 0) {
			memcpy(per_cpu(cpu_msrs, cpu).counters,
				per_cpu(cpu_msrs, 0).counters,
				sizeof(struct op_msr) * model->num_counters);

			memcpy(per_cpu(cpu_msrs, cpu).controls,
				per_cpu(cpu_msrs, 0).controls,
				sizeof(struct op_msr) * model->num_controls);
		}

	}
	on_each_cpu(nmi_save_registers, NULL, 1);
	on_each_cpu(nmi_cpu_setup, NULL, 1);
	nmi_enabled = 1;
	return 0;
}

static void nmi_restore_registers(struct op_msrs *msrs)
{
	unsigned int const nr_ctrs = model->num_counters;
	unsigned int const nr_ctrls = model->num_controls;
	struct op_msr *counters = msrs->counters;
	struct op_msr *controls = msrs->controls;
	unsigned int i;

	for (i = 0; i < nr_ctrls; ++i) {
		if (controls[i].addr) {
			wrmsr(controls[i].addr,
				controls[i].saved.low,
				controls[i].saved.high);
		}
	}

	for (i = 0; i < nr_ctrs; ++i) {
		if (counters[i].addr) {
			wrmsr(counters[i].addr,
				counters[i].saved.low,
				counters[i].saved.high);
		}
	}
}

static void nmi_cpu_shutdown(void *dummy)
{
	unsigned int v;
	int cpu = smp_processor_id();
	struct op_msrs *msrs = &__get_cpu_var(cpu_msrs);

	/* restoring APIC_LVTPC can trigger an apic error because the delivery
	 * mode and vector nr combination can be illegal. That's by design: on
	 * power on apic lvt contain a zero vector nr which are legal only for
	 * NMI delivery mode. So inhibit apic err before restoring lvtpc
	 */
	v = apic_read(APIC_LVTERR);
	apic_write(APIC_LVTERR, v | APIC_LVT_MASKED);
	apic_write(APIC_LVTPC, per_cpu(saved_lvtpc, cpu));
	apic_write(APIC_LVTERR, v);
	nmi_restore_registers(msrs);
}

static void nmi_shutdown(void)
{
	struct op_msrs *msrs = &get_cpu_var(cpu_msrs);
	nmi_enabled = 0;
	on_each_cpu(nmi_cpu_shutdown, NULL, 1);
	unregister_die_notifier(&profile_exceptions_nb);
	model->shutdown(msrs);
	free_msrs();
	put_cpu_var(cpu_msrs);
}

static void nmi_cpu_start(void *dummy)
{
	struct op_msrs const *msrs = &__get_cpu_var(cpu_msrs);
	model->start(msrs);
}

static int nmi_start(void)
{
	on_each_cpu(nmi_cpu_start, NULL, 1);
	return 0;
}

static void nmi_cpu_stop(void *dummy)
{
	struct op_msrs const *msrs = &__get_cpu_var(cpu_msrs);
	model->stop(msrs);
}

static void nmi_stop(void)
{
	on_each_cpu(nmi_cpu_stop, NULL, 1);
}

struct op_counter_config counter_config[OP_MAX_COUNTER];

static int nmi_create_files(struct super_block *sb, struct dentry *root)
{
	unsigned int i;

	for (i = 0; i < model->num_counters; ++i) {
		struct dentry *dir;
		char buf[4];

		/* quick little hack to _not_ expose a counter if it is not
		 * available for use.  This should protect userspace app.
		 * NOTE:  assumes 1:1 mapping here (that counters are organized
		 *        sequentially in their struct assignment).
		 */
		if (unlikely(!avail_to_resrv_perfctr_nmi_bit(i)))
			continue;

		snprintf(buf,  sizeof(buf), "%d", i);
		dir = oprofilefs_mkdir(sb, root, buf);
		oprofilefs_create_ulong(sb, dir, "enabled", &counter_config[i].enabled);
		oprofilefs_create_ulong(sb, dir, "event", &counter_config[i].event);
		oprofilefs_create_ulong(sb, dir, "count", &counter_config[i].count);
		oprofilefs_create_ulong(sb, dir, "unit_mask", &counter_config[i].unit_mask);
		oprofilefs_create_ulong(sb, dir, "kernel", &counter_config[i].kernel);
		oprofilefs_create_ulong(sb, dir, "user", &counter_config[i].user);
	}

	return 0;
}

static int p4force;
module_param(p4force, int, 0);

static int __init p4_init(char **cpu_type)
{
	__u8 cpu_model = boot_cpu_data.x86_model;

	if (!p4force && (cpu_model > 6 || cpu_model == 5))
		return 0;

#ifndef CONFIG_SMP
	*cpu_type = "i386/p4";
	model = &op_p4_spec;
	return 1;
#else
	switch (smp_num_siblings) {
	case 1:
		*cpu_type = "i386/p4";
		model = &op_p4_spec;
		return 1;

	case 2:
		*cpu_type = "i386/p4-ht";
		model = &op_p4_ht2_spec;
		return 1;
	}
#endif

	printk(KERN_INFO "oprofile: P4 HyperThreading detected with > 2 threads\n");
	printk(KERN_INFO "oprofile: Reverting to timer mode.\n");
	return 0;
}

static int __init ppro_init(char **cpu_type)
{
	__u8 cpu_model = boot_cpu_data.x86_model;

	switch (cpu_model) {
	case 0 ... 2:
		*cpu_type = "i386/ppro";
		break;
	case 3 ... 5:
		*cpu_type = "i386/pii";
		break;
	case 6 ... 8:
		*cpu_type = "i386/piii";
		break;
	case 9:
		*cpu_type = "i386/p6_mobile";
		break;
	case 10 ... 13:
		*cpu_type = "i386/p6";
		break;
	case 14:
		*cpu_type = "i386/core";
		break;
	case 15: case 23:
		*cpu_type = "i386/core_2";
		break;
	case 26:
		*cpu_type = "i386/core_2";
		break;
	default:
		/* Unknown */
		return 0;
	}

	model = &op_ppro_spec;
	return 1;
}

/* in order to get sysfs right */
static int using_nmi;

int __init op_nmi_init(struct oprofile_operations *ops)
{
	__u8 vendor = boot_cpu_data.x86_vendor;
	__u8 family = boot_cpu_data.x86;
	char *cpu_type;
	int ret = 0;

	if (!cpu_has_apic)
		return -ENODEV;

	switch (vendor) {
	case X86_VENDOR_AMD:
		/* Needs to be at least an Athlon (or hammer in 32bit mode) */

		switch (family) {
		default:
			return -ENODEV;
		case 6:
			model = &op_amd_spec;
			cpu_type = "i386/athlon";
			break;
		case 0xf:
			model = &op_amd_spec;
			/* Actually it could be i386/hammer too, but give
			 user space an consistent name. */
			cpu_type = "x86-64/hammer";
			break;
		case 0x10:
			model = &op_amd_spec;
			cpu_type = "x86-64/family10";
			break;
		case 0x11:
			model = &op_amd_spec;
			cpu_type = "x86-64/family11h";
			break;
		}
		break;

	case X86_VENDOR_INTEL:
		switch (family) {
			/* Pentium IV */
		case 0xf:
			if (!p4_init(&cpu_type))
				return -ENODEV;
			break;

			/* A P6-class processor */
		case 6:
			if (!ppro_init(&cpu_type))
				return -ENODEV;
			break;

		default:
			return -ENODEV;
		}
		break;

	default:
		return -ENODEV;
	}

<<<<<<< HEAD
	/* default values, can be overwritten by model */
=======
	init_sysfs();
#ifdef CONFIG_SMP
	register_cpu_notifier(&oprofile_cpu_nb);
#endif
	using_nmi = 1;
>>>>>>> 24342c34
	ops->create_files = nmi_create_files;
	ops->setup = nmi_setup;
	ops->shutdown = nmi_shutdown;
	ops->start = nmi_start;
	ops->stop = nmi_stop;
	ops->cpu_type = cpu_type;

	if (model->init)
		ret = model->init(ops);
	if (ret)
		return ret;

	init_sysfs();
	using_nmi = 1;
	printk(KERN_INFO "oprofile: using NMI interrupt.\n");
	return 0;
}

void op_nmi_exit(void)
{
	if (using_nmi) {
		exit_sysfs();
<<<<<<< HEAD
	if (model->exit)
		model->exit();
=======
#ifdef CONFIG_SMP
		unregister_cpu_notifier(&oprofile_cpu_nb);
#endif
	}
>>>>>>> 24342c34
}<|MERGE_RESOLUTION|>--- conflicted
+++ resolved
@@ -494,15 +494,10 @@
 		return -ENODEV;
 	}
 
-<<<<<<< HEAD
-	/* default values, can be overwritten by model */
-=======
-	init_sysfs();
 #ifdef CONFIG_SMP
 	register_cpu_notifier(&oprofile_cpu_nb);
 #endif
-	using_nmi = 1;
->>>>>>> 24342c34
+	/* default values, can be overwritten by model */
 	ops->create_files = nmi_create_files;
 	ops->setup = nmi_setup;
 	ops->shutdown = nmi_shutdown;
@@ -525,13 +520,10 @@
 {
 	if (using_nmi) {
 		exit_sysfs();
-<<<<<<< HEAD
-	if (model->exit)
-		model->exit();
-=======
 #ifdef CONFIG_SMP
 		unregister_cpu_notifier(&oprofile_cpu_nb);
 #endif
 	}
->>>>>>> 24342c34
+	if (model->exit)
+		model->exit();
 }