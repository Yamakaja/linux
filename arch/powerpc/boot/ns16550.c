/*
 * 16550 serial console support.
 *
 * Original copied from <file:arch/ppc/boot/common/ns16550.c>
 * (which had no copyright)
 * Modifications: 2006 (c) MontaVista Software, Inc.
 *
 * Modified by: Mark A. Greer <mgreer@mvista.com>
 */
#include <stdarg.h>
#include <stddef.h>
#include "types.h"
#include "string.h"
#include "stdio.h"
#include "io.h"
#include "ops.h"

#define UART_DLL	0	/* Out: Divisor Latch Low */
#define UART_DLM	1	/* Out: Divisor Latch High */
#define UART_FCR	2	/* Out: FIFO Control Register */
#define UART_LCR	3	/* Out: Line Control Register */
#define UART_MCR	4	/* Out: Modem Control Register */
#define UART_LSR	5	/* In:  Line Status Register */
#define UART_LSR_THRE	0x20	/* Transmit-hold-register empty */
#define UART_LSR_DR	0x01	/* Receiver data ready */
#define UART_MSR	6	/* In:  Modem Status Register */
#define UART_SCR	7	/* I/O: Scratch Register */

static unsigned char *reg_base;
static u32 reg_shift;

static int ns16550_open(void)
{
	out_8(reg_base + (UART_FCR << reg_shift), 0x06);
	return 0;
}

static void ns16550_putc(unsigned char c)
{
	while ((in_8(reg_base + (UART_LSR << reg_shift)) & UART_LSR_THRE) == 0);
	out_8(reg_base, c);
}

static unsigned char ns16550_getc(void)
{
	while ((in_8(reg_base + (UART_LSR << reg_shift)) & UART_LSR_DR) == 0);
	return in_8(reg_base);
}

static u8 ns16550_tstc(void)
{
	return ((in_8(reg_base + (UART_LSR << reg_shift)) & UART_LSR_DR) != 0);
}

int ns16550_console_init(void *devp, struct serial_console_data *scdp)
{
	int n;
<<<<<<< HEAD
	unsigned long reg_phys;
=======
>>>>>>> c6d8f400
	u32 reg_offset;

	if (dt_get_virtual_reg(devp, (void **)&reg_base, 1) < 1)
		return -1;

	n = getprop(devp, "reg-offset", &reg_offset, sizeof(reg_offset));
	if (n == sizeof(reg_offset))
		reg_base += reg_offset;

	n = getprop(devp, "reg-offset", &reg_offset, sizeof(reg_offset));
	if (n == sizeof(reg_offset))
		reg_base += reg_offset;

	n = getprop(devp, "reg-shift", &reg_shift, sizeof(reg_shift));
	if (n != sizeof(reg_shift))
		reg_shift = 0;

	scdp->open = ns16550_open;
	scdp->putc = ns16550_putc;
	scdp->getc = ns16550_getc;
	scdp->tstc = ns16550_tstc;
	scdp->close = NULL;

	return 0;
}<|MERGE_RESOLUTION|>--- conflicted
+++ resolved
@@ -55,18 +55,10 @@
 int ns16550_console_init(void *devp, struct serial_console_data *scdp)
 {
 	int n;
-<<<<<<< HEAD
-	unsigned long reg_phys;
-=======
->>>>>>> c6d8f400
 	u32 reg_offset;
 
 	if (dt_get_virtual_reg(devp, (void **)&reg_base, 1) < 1)
 		return -1;
-
-	n = getprop(devp, "reg-offset", &reg_offset, sizeof(reg_offset));
-	if (n == sizeof(reg_offset))
-		reg_base += reg_offset;
 
 	n = getprop(devp, "reg-offset", &reg_offset, sizeof(reg_offset));
 	if (n == sizeof(reg_offset))
