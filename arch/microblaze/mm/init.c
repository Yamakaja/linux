/*
 * Copyright (C) 2007-2008 Michal Simek <monstr@monstr.eu>
 * Copyright (C) 2006 Atmark Techno, Inc.
 *
 * This file is subject to the terms and conditions of the GNU General Public
 * License. See the file "COPYING" in the main directory of this archive
 * for more details.
 */

#include <linux/bootmem.h>
#include <linux/init.h>
#include <linux/kernel.h>
#include <linux/lmb.h>
#include <linux/mm.h> /* mem_init */
#include <linux/initrd.h>
#include <linux/pagemap.h>
#include <linux/pfn.h>
#include <linux/slab.h>
#include <linux/swap.h>

#include <asm/page.h>
#include <asm/mmu_context.h>
#include <asm/pgalloc.h>
#include <asm/sections.h>
#include <asm/tlb.h>

/* Use for MMU and noMMU because of PCI generic code */
int mem_init_done;

#ifndef CONFIG_MMU
unsigned int __page_offset;
EXPORT_SYMBOL(__page_offset);

#else
DEFINE_PER_CPU(struct mmu_gather, mmu_gathers);

static int init_bootmem_done;
#endif /* CONFIG_MMU */

char *klimit = _end;

/*
 * Initialize the bootmem system and give it all the memory we
 * have available.
 */
unsigned long memory_start;
EXPORT_SYMBOL(memory_start);
unsigned long memory_end; /* due to mm/nommu.c */
unsigned long memory_size;
EXPORT_SYMBOL(memory_size);

/*
 * paging_init() sets up the page tables - in fact we've already done this.
 */
static void __init paging_init(void)
{
	unsigned long zones_size[MAX_NR_ZONES];

	/* Clean every zones */
	memset(zones_size, 0, sizeof(zones_size));

	/*
	 * old: we can DMA to/from any address.put all page into ZONE_DMA
	 * We use only ZONE_NORMAL
	 */
	zones_size[ZONE_NORMAL] = max_mapnr;

	free_area_init(zones_size);
}

void __init setup_memory(void)
{
	int i;
	unsigned long map_size;
#ifndef CONFIG_MMU
	u32 kernel_align_start, kernel_align_size;

	/* Find main memory where is the kernel */
	for (i = 0; i < lmb.memory.cnt; i++) {
		memory_start = (u32) lmb.memory.region[i].base;
		memory_end = (u32) lmb.memory.region[i].base
				+ (u32) lmb.memory.region[i].size;
		if ((memory_start <= (u32)_text) &&
					((u32)_text <= memory_end)) {
			memory_size = memory_end - memory_start;
			PAGE_OFFSET = memory_start;
			printk(KERN_INFO "%s: Main mem: 0x%x-0x%x, "
				"size 0x%08x\n", __func__, (u32) memory_start,
					(u32) memory_end, (u32) memory_size);
			break;
		}
	}

	if (!memory_start || !memory_end) {
		panic("%s: Missing memory setting 0x%08x-0x%08x\n",
			__func__, (u32) memory_start, (u32) memory_end);
	}

	/* reservation of region where is the kernel */
	kernel_align_start = PAGE_DOWN((u32)_text);
	/* ALIGN can be remove because _end in vmlinux.lds.S is align */
	kernel_align_size = PAGE_UP((u32)klimit) - kernel_align_start;
	lmb_reserve(kernel_align_start, kernel_align_size);
	printk(KERN_INFO "%s: kernel addr=0x%08x-0x%08x size=0x%08x\n",
		__func__, kernel_align_start, kernel_align_start
			+ kernel_align_size, kernel_align_size);

#endif
	/*
	 * Kernel:
	 * start: base phys address of kernel - page align
	 * end: base phys address of kernel - page align
	 *
	 * min_low_pfn - the first page (mm/bootmem.c - node_boot_start)
	 * max_low_pfn
	 * max_mapnr - the first unused page (mm/bootmem.c - node_low_pfn)
	 * num_physpages - number of all pages
	 */

	/* memory start is from the kernel end (aligned) to higher addr */
	min_low_pfn = memory_start >> PAGE_SHIFT; /* minimum for allocation */
	/* RAM is assumed contiguous */
	num_physpages = max_mapnr = memory_size >> PAGE_SHIFT;
	max_pfn = max_low_pfn = memory_end >> PAGE_SHIFT;

	printk(KERN_INFO "%s: max_mapnr: %#lx\n", __func__, max_mapnr);
	printk(KERN_INFO "%s: min_low_pfn: %#lx\n", __func__, min_low_pfn);
	printk(KERN_INFO "%s: max_low_pfn: %#lx\n", __func__, max_low_pfn);

	/*
	 * Find an area to use for the bootmem bitmap.
	 * We look for the first area which is at least
	 * 128kB in length (128kB is enough for a bitmap
	 * for 4GB of memory, using 4kB pages), plus 1 page
	 * (in case the address isn't page-aligned).
	 */
#ifndef CONFIG_MMU
	map_size = init_bootmem_node(NODE_DATA(0), PFN_UP(TOPHYS((u32)klimit)),
					min_low_pfn, max_low_pfn);
#else
	map_size = init_bootmem_node(&contig_page_data,
		PFN_UP(TOPHYS((u32)klimit)), min_low_pfn, max_low_pfn);
#endif
	lmb_reserve(PFN_UP(TOPHYS((u32)klimit)) << PAGE_SHIFT, map_size);

	/* free bootmem is whole main memory */
	free_bootmem(memory_start, memory_size);

	/* reserve allocate blocks */
	for (i = 0; i < lmb.reserved.cnt; i++) {
		pr_debug("reserved %d - 0x%08x-0x%08x\n", i,
			(u32) lmb.reserved.region[i].base,
			(u32) lmb_size_bytes(&lmb.reserved, i));
		reserve_bootmem(lmb.reserved.region[i].base,
			lmb_size_bytes(&lmb.reserved, i) - 1, BOOTMEM_DEFAULT);
	}
#ifdef CONFIG_MMU
	init_bootmem_done = 1;
#endif
	paging_init();
}

void free_init_pages(char *what, unsigned long begin, unsigned long end)
{
	unsigned long addr;

	for (addr = begin; addr < end; addr += PAGE_SIZE) {
		ClearPageReserved(virt_to_page(addr));
		init_page_count(virt_to_page(addr));
		free_page(addr);
		totalram_pages++;
	}
	printk(KERN_INFO "Freeing %s: %ldk freed\n", what, (end - begin) >> 10);
}

#ifdef CONFIG_BLK_DEV_INITRD
void free_initrd_mem(unsigned long start, unsigned long end)
{
	int pages = 0;
	for (; start < end; start += PAGE_SIZE) {
		ClearPageReserved(virt_to_page(start));
		init_page_count(virt_to_page(start));
		free_page(start);
		totalram_pages++;
		pages++;
	}
	printk(KERN_NOTICE "Freeing initrd memory: %dk freed\n",
					(int)(pages * (PAGE_SIZE / 1024)));
}
#endif

void free_initmem(void)
{
	free_init_pages("unused kernel memory",
			(unsigned long)(&__init_begin),
			(unsigned long)(&__init_end));
}

void __init mem_init(void)
{
	high_memory = (void *)__va(memory_end);
	/* this will put all memory onto the freelists */
	totalram_pages += free_all_bootmem();

	printk(KERN_INFO "Memory: %luk/%luk available\n",
	       nr_free_pages() << (PAGE_SHIFT-10),
	       num_physpages << (PAGE_SHIFT-10));
	mem_init_done = 1;
}

#ifndef CONFIG_MMU
int page_is_ram(unsigned long pfn)
{
	return __range_ok(pfn, 0);
}
<<<<<<< HEAD
EXPORT_SYMBOL(___range_ok);

int page_is_ram(unsigned long pfn)
{
	return __range_ok(pfn, 0);
}
=======
>>>>>>> e40152ee
#else
int page_is_ram(unsigned long pfn)
{
	return pfn < max_low_pfn;
}

/*
 * Check for command-line options that affect what MMU_init will do.
 */
static void mm_cmdline_setup(void)
{
	unsigned long maxmem = 0;
	char *p = cmd_line;

	/* Look for mem= option on command line */
	p = strstr(cmd_line, "mem=");
	if (p) {
		p += 4;
		maxmem = memparse(p, &p);
		if (maxmem && memory_size > maxmem) {
			memory_size = maxmem;
			memory_end = memory_start + memory_size;
			lmb.memory.region[0].size = memory_size;
		}
	}
}

/*
 * MMU_init_hw does the chip-specific initialization of the MMU hardware.
 */
static void __init mmu_init_hw(void)
{
	/*
	 * The Zone Protection Register (ZPR) defines how protection will
	 * be applied to every page which is a member of a given zone. At
	 * present, we utilize only two of the zones.
	 * The zone index bits (of ZSEL) in the PTE are used for software
	 * indicators, except the LSB.  For user access, zone 1 is used,
	 * for kernel access, zone 0 is used.  We set all but zone 1
	 * to zero, allowing only kernel access as indicated in the PTE.
	 * For zone 1, we set a 01 binary (a value of 10 will not work)
	 * to allow user access as indicated in the PTE.  This also allows
	 * kernel access as indicated in the PTE.
	 */
	__asm__ __volatile__ ("ori r11, r0, 0x10000000;" \
			"mts rzpr, r11;"
			: : : "r11");
}

/*
 * MMU_init sets up the basic memory mappings for the kernel,
 * including both RAM and possibly some I/O regions,
 * and sets up the page tables and the MMU hardware ready to go.
 */

/* called from head.S */
asmlinkage void __init mmu_init(void)
{
	unsigned int kstart, ksize;

	if (!lmb.reserved.cnt) {
		printk(KERN_EMERG "Error memory count\n");
		machine_restart(NULL);
	}

	if ((u32) lmb.memory.region[0].size < 0x1000000) {
		printk(KERN_EMERG "Memory must be greater than 16MB\n");
		machine_restart(NULL);
	}
	/* Find main memory where the kernel is */
	memory_start = (u32) lmb.memory.region[0].base;
	memory_end = (u32) lmb.memory.region[0].base +
				(u32) lmb.memory.region[0].size;
	memory_size = memory_end - memory_start;

	mm_cmdline_setup(); /* FIXME parse args from command line - not used */

	/*
	 * Map out the kernel text/data/bss from the available physical
	 * memory.
	 */
	kstart = __pa(CONFIG_KERNEL_START); /* kernel start */
	/* kernel size */
	ksize = PAGE_ALIGN(((u32)_end - (u32)CONFIG_KERNEL_START));
	lmb_reserve(kstart, ksize);

#if defined(CONFIG_BLK_DEV_INITRD)
	/* Remove the init RAM disk from the available memory. */
/*	if (initrd_start) {
		mem_pieces_remove(&phys_avail, __pa(initrd_start),
				  initrd_end - initrd_start, 1);
	}*/
#endif /* CONFIG_BLK_DEV_INITRD */

	/* Initialize the MMU hardware */
	mmu_init_hw();

	/* Map in all of RAM starting at CONFIG_KERNEL_START */
	mapin_ram();

#ifdef HIGHMEM_START_BOOL
	ioremap_base = HIGHMEM_START;
#else
	ioremap_base = 0xfe000000UL;	/* for now, could be 0xfffff000 */
#endif /* CONFIG_HIGHMEM */
	ioremap_bot = ioremap_base;

	/* Initialize the context management stuff */
	mmu_context_init();
}

/* This is only called until mem_init is done. */
void __init *early_get_page(void)
{
	void *p;
	if (init_bootmem_done) {
		p = alloc_bootmem_pages(PAGE_SIZE);
	} else {
		/*
		 * Mem start + 32MB -> here is limit
		 * because of mem mapping from head.S
		 */
		p = __va(lmb_alloc_base(PAGE_SIZE, PAGE_SIZE,
					memory_start + 0x2000000));
	}
	return p;
}

#endif /* CONFIG_MMU */

void * __init_refok alloc_maybe_bootmem(size_t size, gfp_t mask)
{
	if (mem_init_done)
		return kmalloc(size, mask);
	else
		return alloc_bootmem(size);
}

void * __init_refok zalloc_maybe_bootmem(size_t size, gfp_t mask)
{
	void *p;

	if (mem_init_done)
		p = kzalloc(size, mask);
	else {
		p = alloc_bootmem(size);
		if (p)
			memset(p, 0, size);
	}
	return p;
}<|MERGE_RESOLUTION|>--- conflicted
+++ resolved
@@ -213,15 +213,6 @@
 {
 	return __range_ok(pfn, 0);
 }
-<<<<<<< HEAD
-EXPORT_SYMBOL(___range_ok);
-
-int page_is_ram(unsigned long pfn)
-{
-	return __range_ok(pfn, 0);
-}
-=======
->>>>>>> e40152ee
 #else
 int page_is_ram(unsigned long pfn)
 {
