--- conflicted
+++ resolved
@@ -18,11 +18,8 @@
  */
 
 #include <linux/gfp.h>
-<<<<<<< HEAD
-=======
 #include <linux/acpi.h>
 #include <linux/bootmem.h>
->>>>>>> c8d2bc9b
 #include <linux/export.h>
 #include <linux/slab.h>
 #include <linux/genalloc.h>
@@ -33,16 +30,9 @@
 
 #include <asm/cacheflush.h>
 
-<<<<<<< HEAD
-struct dma_map_ops *dma_ops;
-EXPORT_SYMBOL(dma_ops);
-
-static pgprot_t __get_dma_pgprot(struct dma_attrs *attrs, pgprot_t prot,
-=======
 static int swiotlb __read_mostly;
 
 static pgprot_t __get_dma_pgprot(unsigned long attrs, pgprot_t prot,
->>>>>>> c8d2bc9b
 				 bool coherent)
 {
 	if (!coherent || (attrs & DMA_ATTR_WRITE_COMBINE))
@@ -533,20 +523,10 @@
 
 static int __init arm64_dma_init(void)
 {
-<<<<<<< HEAD
-	int ret;
-
-	dma_ops = &swiotlb_dma_ops;
-
-	ret = atomic_pool_init();
-
-	return ret;
-=======
 	if (swiotlb_force || max_pfn > (arm64_dma_phys_limit >> PAGE_SHIFT))
 		swiotlb = 1;
 
 	return atomic_pool_init();
->>>>>>> c8d2bc9b
 }
 arch_initcall(arm64_dma_init);
 
@@ -976,8 +956,8 @@
 void arch_setup_dma_ops(struct device *dev, u64 dma_base, u64 size,
 			const struct iommu_ops *iommu, bool coherent)
 {
-	if (!acpi_disabled && !dev->archdata.dma_ops)
-		dev->archdata.dma_ops = dma_ops;
+	if (!dev->archdata.dma_ops)
+		dev->archdata.dma_ops = &swiotlb_dma_ops;
 
 	dev->archdata.dma_coherent = coherent;
 	__iommu_setup_dma_ops(dev, dma_base, size, iommu);
