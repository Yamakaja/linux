--- conflicted
+++ resolved
@@ -115,12 +115,10 @@
  */
 static void __init scb9328_init(void)
 {
-<<<<<<< HEAD
+	imx1_soc_init();
+
 	mxc_gpio_setup_multiple_pins(mxc_uart1_pins,
 			ARRAY_SIZE(mxc_uart1_pins), "UART1");
-=======
-	imx1_soc_init();
->>>>>>> 2ce420da
 
 	imx1_add_imx_uart0(&uart_pdata);
 
