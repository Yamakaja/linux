--- conflicted
+++ resolved
@@ -33,15 +33,10 @@
 				    software needs to take when this pin is
 				    strapped in these modes. See data manual
 				    for details.
-<<<<<<< HEAD
-	- ti,clk-output-sel - Muxing option for CLK_OUT pin - see dt-bindings/net/ti-dp83867.h
-				    for applicable values.
-=======
 	- ti,clk-output-sel - Muxing option for CLK_OUT pin.  See dt-bindings/net/ti-dp83867.h
 			      for applicable values.  The CLK_OUT pin can also
 			      be disabled by this property.  When omitted, the
 			      PHY's default will be left as is.
->>>>>>> e0d688d4
 	- ti,sgmii-ref-clock-output-enable - This denotes which
 				    SGMII configuration is used (4 or 6-wire modes).
 				    Some MACs work with differential SGMII clock.
