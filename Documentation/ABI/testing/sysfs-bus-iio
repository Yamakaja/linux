What:		/sys/bus/iio/devices/iio:deviceX
KernelVersion:	2.6.35
Contact:	linux-iio@vger.kernel.org
Description:
		Hardware chip or device accessed by one communication port.
		Corresponds to a grouping of sensor channels. X is the IIO
		index of the device.

What:		/sys/bus/iio/devices/triggerX
KernelVersion:	2.6.35
Contact:	linux-iio@vger.kernel.org
Description:
		An event driven driver of data capture to an in kernel buffer.
		May be provided by a device driver that also has an IIO device
		based on hardware generated events (e.g. data ready) or
		provided by a separate driver for other hardware (e.g.
		periodic timer, GPIO or high resolution timer).
		Contains trigger type specific elements. These do not
		generalize well and hence are not documented in this file.
		X is the IIO index of the trigger.

What:		/sys/bus/iio/devices/iio:deviceX/buffer
KernelVersion:	2.6.35
Contact:	linux-iio@vger.kernel.org
Description:
		Directory of attributes relating to the buffer for the device.

What:		/sys/bus/iio/devices/iio:deviceX/name
KernelVersion:	2.6.35
Contact:	linux-iio@vger.kernel.org
Description:
		Description of the physical chip / device for device X.
		Typically a part number.

What:		/sys/bus/iio/devices/iio:deviceX/sampling_frequency
What:		/sys/bus/iio/devices/iio:deviceX/buffer/sampling_frequency
What:		/sys/bus/iio/devices/triggerX/sampling_frequency
KernelVersion:	2.6.35
Contact:	linux-iio@vger.kernel.org
Description:
		Some devices have internal clocks.  This parameter sets the
		resulting sampling frequency.  In many devices this
		parameter has an effect on input filters etc. rather than
		simply controlling when the input is sampled.  As this
		effects data ready triggers, hardware buffers and the sysfs
		direct access interfaces, it may be found in any of the
		relevant directories.  If it effects all of the above
		then it is to be found in the base device directory.

What:		/sys/bus/iio/devices/iio:deviceX/sampling_frequency_available
What:		/sys/.../iio:deviceX/buffer/sampling_frequency_available
What:		/sys/bus/iio/devices/triggerX/sampling_frequency_available
KernelVersion:	2.6.35
Contact:	linux-iio@vger.kernel.org
Description:
		When the internal sampling clock can only take a small
		discrete set of values, this file lists those available.

What:		/sys/bus/iio/devices/iio:deviceX/oversampling_ratio
KernelVersion:	2.6.38
Contact:	linux-iio@vger.kernel.org
Description:
		Hardware dependent ADC oversampling. Controls the sampling ratio
		of the digital filter if available.

What:		/sys/bus/iio/devices/iio:deviceX/oversampling_ratio_available
KernelVersion:	2.6.38
Contact:	linux-iio@vger.kernel.org
Description:
		Hardware dependent values supported by the oversampling filter.

What:		/sys/bus/iio/devices/iio:deviceX/in_voltageY_raw
What:		/sys/bus/iio/devices/iio:deviceX/in_voltageY_supply_raw
What:		/sys/bus/iio/devices/iio:deviceX/in_voltageY_i_raw
What:		/sys/bus/iio/devices/iio:deviceX/in_voltageY_q_raw
KernelVersion:	2.6.35
Contact:	linux-iio@vger.kernel.org
Description:
		Raw (unscaled no bias removal etc.) voltage measurement from
		channel Y. In special cases where the channel does not
		correspond to externally available input one of the named
		versions may be used. The number must always be specified and
		unique to allow association with event codes. Units after
		application of scale and offset are millivolts.

<<<<<<< HEAD
		Channels with a 'i' and 'q' modifiers always exists in pairs and both
=======
		Channels with 'i' and 'q' modifiers always exist in pairs and both
>>>>>>> 5c4698ac
		channels refer to the same signal. The 'i' channel contains the in-phase
		component of the signal while the 'q' channel contains the quadrature
		component.

What:		/sys/bus/iio/devices/iio:deviceX/in_voltageY-voltageZ_raw
KernelVersion:	2.6.35
Contact:	linux-iio@vger.kernel.org
Description:
		Raw (unscaled) differential voltage measurement equivalent to
		channel Y - channel Z where these channel numbers apply to the
		physically equivalent inputs when non differential readings are
		separately available. In differential only parts, then all that
		is required is a consistent labeling.  Units after application
		of scale and offset are millivolts.

What:		/sys/bus/iio/devices/iio:deviceX/in_currentY_raw
What:		/sys/bus/iio/devices/iio:deviceX/in_currentY_supply_raw
KernelVersion:	3.17
Contact:	linux-iio@vger.kernel.org
Description:
		Raw (unscaled no bias removal etc.) current measurement from
		channel Y. In special cases where the channel does not
		correspond to externally available input one of the named
		versions may be used. The number must always be specified and
		unique to allow association with event codes. Units after
		application of scale and offset are milliamps.

What:		/sys/bus/iio/devices/iio:deviceX/in_capacitanceY_raw
KernelVersion:	3.2
Contact:	linux-iio@vger.kernel.org
Description:
		Raw capacitance measurement from channel Y. Units after
		application of scale and offset are nanofarads.

What:		/sys/.../iio:deviceX/in_capacitanceY-in_capacitanceZ_raw
KernelVersion:	3.2
Contact:	linux-iio@vger.kernel.org
Description:
		Raw differential capacitance measurement equivalent to
		channel Y - channel Z where these channel numbers apply to the
		physically equivalent inputs when non differential readings are
		separately available. In differential only parts, then all that
		is required is a consistent labeling.  Units after application
		of scale and offset are nanofarads.

What:		/sys/bus/iio/devices/iio:deviceX/in_temp_raw
What:		/sys/bus/iio/devices/iio:deviceX/in_tempX_raw
What:		/sys/bus/iio/devices/iio:deviceX/in_temp_x_raw
What:		/sys/bus/iio/devices/iio:deviceX/in_temp_y_raw
What:		/sys/bus/iio/devices/iio:deviceX/in_temp_ambient_raw
What:		/sys/bus/iio/devices/iio:deviceX/in_temp_object_raw
KernelVersion:	2.6.35
Contact:	linux-iio@vger.kernel.org
Description:
		Raw (unscaled no bias removal etc.) temperature measurement.
		If an axis is specified it generally means that the temperature
		sensor is associated with one part of a compound device (e.g.
		a gyroscope axis). The ambient and object modifiers distinguish
		between ambient (reference) and distant temperature for contact-
		less measurements. Units after application of scale and offset
		are milli degrees Celsius.

What:		/sys/bus/iio/devices/iio:deviceX/in_tempX_input
KernelVersion:	2.6.38
Contact:	linux-iio@vger.kernel.org
Description:
		Scaled temperature measurement in milli degrees Celsius.

What:		/sys/bus/iio/devices/iio:deviceX/in_accel_x_raw
What:		/sys/bus/iio/devices/iio:deviceX/in_accel_y_raw
What:		/sys/bus/iio/devices/iio:deviceX/in_accel_z_raw
KernelVersion:	2.6.35
Contact:	linux-iio@vger.kernel.org
Description:
		Acceleration in direction x, y or z (may be arbitrarily assigned
		but should match other such assignments on device).
		Has all of the equivalent parameters as per voltageY. Units
		after application of scale and offset are m/s^2.

What:		/sys/bus/iio/devices/iio:deviceX/in_anglvel_x_raw
What:		/sys/bus/iio/devices/iio:deviceX/in_anglvel_y_raw
What:		/sys/bus/iio/devices/iio:deviceX/in_anglvel_z_raw
KernelVersion:	2.6.35
Contact:	linux-iio@vger.kernel.org
Description:
		Angular velocity about axis x, y or z (may be arbitrarily
		assigned). Has all the equivalent parameters as	per voltageY.
		Units after application of scale and offset are	radians per
		second.

What:		/sys/bus/iio/devices/iio:deviceX/in_incli_x_raw
What:		/sys/bus/iio/devices/iio:deviceX/in_incli_y_raw
What:		/sys/bus/iio/devices/iio:deviceX/in_incli_z_raw
KernelVersion:	2.6.35
Contact:	linux-iio@vger.kernel.org
Description:
		Inclination raw reading about axis x, y or z (may be
		arbitrarily assigned). Data converted by application of offset
		and scale to degrees.

What:		/sys/bus/iio/devices/iio:deviceX/in_magn_x_raw
What:		/sys/bus/iio/devices/iio:deviceX/in_magn_y_raw
What:		/sys/bus/iio/devices/iio:deviceX/in_magn_z_raw
KernelVersion:	2.6.35
Contact:	linux-iio@vger.kernel.org
Description:
		Magnetic field along axis x, y or z (may be arbitrarily
		assigned).  Data converted by application of offset
		then scale to Gauss.

What:		/sys/bus/iio/devices/iio:deviceX/in_accel_x_peak_raw
What:		/sys/bus/iio/devices/iio:deviceX/in_accel_y_peak_raw
What:		/sys/bus/iio/devices/iio:deviceX/in_accel_z_peak_raw
KernelVersion:	2.6.36
Contact:	linux-iio@vger.kernel.org
Description:
		Highest value since some reset condition.  These
		attributes allow access to this and are otherwise
		the direct equivalent of the <type>Y[_name]_raw attributes.

What:		/sys/bus/iio/devices/iio:deviceX/in_accel_xyz_squared_peak_raw
KernelVersion:	2.6.36
Contact:	linux-iio@vger.kernel.org
Description:
		A computed peak value based on the sum squared magnitude of
		the underlying value in the specified directions.

What:		/sys/bus/iio/devices/iio:deviceX/in_pressureY_raw
What:		/sys/bus/iio/devices/iio:deviceX/in_pressure_raw
KernelVersion:	3.8
Contact:	linux-iio@vger.kernel.org
Description:
		Raw pressure measurement from channel Y. Units after
		application of scale and offset are kilopascal.

What:		/sys/bus/iio/devices/iio:deviceX/in_pressureY_input
What:		/sys/bus/iio/devices/iio:deviceX/in_pressure_input
KernelVersion:	3.8
Contact:	linux-iio@vger.kernel.org
Description:
		Scaled pressure measurement from channel Y, in kilopascal.

What:		/sys/bus/iio/devices/iio:deviceX/in_humidityrelative_raw
KernelVersion:	3.14
Contact:	linux-iio@vger.kernel.org
Description:
		Raw humidity measurement of air. Units after application of
		scale and offset are milli percent.

What:		/sys/bus/iio/devices/iio:deviceX/in_humidityrelative_input
KernelVersion:	3.14
Contact:	linux-iio@vger.kernel.org
Description:
		Scaled humidity measurement in milli percent.

What:		/sys/bus/iio/devices/iio:deviceX/in_X_mean_raw
KernelVersion:	3.5
Contact:	linux-iio@vger.kernel.org
Description:
		Averaged raw measurement from channel X. The number of values
		used for averaging is device specific. The converting rules for
		normal raw values also applies to the averaged raw values.

What:		/sys/bus/iio/devices/iio:deviceX/in_accel_offset
What:		/sys/bus/iio/devices/iio:deviceX/in_accel_x_offset
What:		/sys/bus/iio/devices/iio:deviceX/in_accel_y_offset
What:		/sys/bus/iio/devices/iio:deviceX/in_accel_z_offset
What:		/sys/bus/iio/devices/iio:deviceX/in_voltageY_offset
What:		/sys/bus/iio/devices/iio:deviceX/in_voltage_offset
What:		/sys/bus/iio/devices/iio:deviceX/in_voltageY_i_offset
What:		/sys/bus/iio/devices/iio:deviceX/in_voltageY_q_offset
What:		/sys/bus/iio/devices/iio:deviceX/in_voltage_q_offset
What:		/sys/bus/iio/devices/iio:deviceX/in_voltage_i_offset
What:		/sys/bus/iio/devices/iio:deviceX/in_currentY_offset
What:		/sys/bus/iio/devices/iio:deviceX/in_current_offset
What:		/sys/bus/iio/devices/iio:deviceX/in_currentY_i_offset
What:		/sys/bus/iio/devices/iio:deviceX/in_currentY_q_offset
What:		/sys/bus/iio/devices/iio:deviceX/in_current_q_offset
What:		/sys/bus/iio/devices/iio:deviceX/in_current_i_offset
What:		/sys/bus/iio/devices/iio:deviceX/in_tempY_offset
What:		/sys/bus/iio/devices/iio:deviceX/in_temp_offset
What:		/sys/bus/iio/devices/iio:deviceX/in_pressureY_offset
What:		/sys/bus/iio/devices/iio:deviceX/in_pressure_offset
What:		/sys/bus/iio/devices/iio:deviceX/in_humidityrelative_offset
What:		/sys/bus/iio/devices/iio:deviceX/in_magn_offset
What:		/sys/bus/iio/devices/iio:deviceX/in_rot_offset
KernelVersion:	2.6.35
Contact:	linux-iio@vger.kernel.org
Description:
		If known for a device, offset to be added to <type>[Y]_raw prior
		to scaling by <type>[Y]_scale in order to obtain value in the
		<type> units as specified in <type>[Y]_raw documentation.
		Not present if the offset is always 0 or unknown. If Y or
		axis <x|y|z> is not present, then the offset applies to all
		in channels of <type>.
		May be writable if a variable offset can be applied on the
		device. Note that this is different to calibbias which
		is for devices (or drivers) that apply offsets to compensate
		for variation between different instances of the part, typically
		adjusted by using some hardware supported calibration procedure.
		Calibbias is applied internally, offset is applied in userspace
		to the _raw output.

What:		/sys/bus/iio/devices/iio:deviceX/in_voltageY_scale
What:		/sys/bus/iio/devices/iio:deviceX/in_voltageY_i_scale
What:		/sys/bus/iio/devices/iio:deviceX/in_voltageY_q_scale
What:		/sys/bus/iio/devices/iio:deviceX/in_voltageY_supply_scale
What:		/sys/bus/iio/devices/iio:deviceX/in_voltage_scale
What:		/sys/bus/iio/devices/iio:deviceX/in_voltage_i_scale
What:		/sys/bus/iio/devices/iio:deviceX/in_voltage_q_scale
What:		/sys/bus/iio/devices/iio:deviceX/in_voltage-voltage_scale
What:		/sys/bus/iio/devices/iio:deviceX/out_voltageY_scale
What:		/sys/bus/iio/devices/iio:deviceX/out_altvoltageY_scale
What:		/sys/bus/iio/devices/iio:deviceX/in_currentY_scale
What:		/sys/bus/iio/devices/iio:deviceX/in_currentY_supply_scale
What:		/sys/bus/iio/devices/iio:deviceX/in_current_scale
What:		/sys/bus/iio/devices/iio:deviceX/in_currentY_i_scale
What:		/sys/bus/iio/devices/iio:deviceX/in_currentY_q_scale
What:		/sys/bus/iio/devices/iio:deviceX/in_current_i_scale
What:		/sys/bus/iio/devices/iio:deviceX/in_current_q_scale
What:		/sys/bus/iio/devices/iio:deviceX/in_accel_scale
What:		/sys/bus/iio/devices/iio:deviceX/in_accel_peak_scale
What:		/sys/bus/iio/devices/iio:deviceX/in_anglvel_scale
What:		/sys/bus/iio/devices/iio:deviceX/in_energy_scale
What:		/sys/bus/iio/devices/iio:deviceX/in_distance_scale
What:		/sys/bus/iio/devices/iio:deviceX/in_magn_scale
What:		/sys/bus/iio/devices/iio:deviceX/in_magn_x_scale
What:		/sys/bus/iio/devices/iio:deviceX/in_magn_y_scale
What:		/sys/bus/iio/devices/iio:deviceX/in_magn_z_scale
What:		/sys/bus/iio/devices/iio:deviceX/in_rot_from_north_magnetic_scale
What:		/sys/bus/iio/devices/iio:deviceX/in_rot_from_north_true_scale
What:		/sys/bus/iio/devices/iio:deviceX/in_rot_from_north_magnetic_tilt_comp_scale
What:		/sys/bus/iio/devices/iio:deviceX/in_rot_from_north_true_tilt_comp_scale
What:		/sys/bus/iio/devices/iio:deviceX/in_pressureY_scale
What:		/sys/bus/iio/devices/iio:deviceX/in_pressure_scale
What:		/sys/bus/iio/devices/iio:deviceX/in_humidityrelative_scale
What:		/sys/bus/iio/devices/iio:deviceX/in_velocity_sqrt(x^2+y^2+z^2)_scale
What:		/sys/bus/iio/devices/iio:deviceX/in_illuminance_scale
KernelVersion:	2.6.35
Contact:	linux-iio@vger.kernel.org
Description:
		If known for a device, scale to be applied to <type>Y[_name]_raw
		post addition of <type>[Y][_name]_offset in order to obtain the
		measured value in <type> units as specified in
		<type>[Y][_name]_raw documentation.  If shared across all in
		channels then Y and <x|y|z> are not present and the value is
		called <type>[Y][_name]_scale. The peak modifier means this
		value is applied to <type>Y[_name]_peak_raw values.

What:		/sys/bus/iio/devices/iio:deviceX/in_accel_x_calibbias
What:		/sys/bus/iio/devices/iio:deviceX/in_accel_y_calibbias
What:		/sys/bus/iio/devices/iio:deviceX/in_accel_z_calibbias
What:		/sys/bus/iio/devices/iio:deviceX/in_anglvel_x_calibbias
What:		/sys/bus/iio/devices/iio:deviceX/in_anglvel_y_calibbias
What:		/sys/bus/iio/devices/iio:deviceX/in_anglvel_z_calibbias
What:		/sys/bus/iio/devices/iio:deviceX/in_illuminance0_calibbias
What:		/sys/bus/iio/devices/iio:deviceX/in_proximity0_calibbias
What:		/sys/bus/iio/devices/iio:deviceX/in_pressureY_calibbias
What:		/sys/bus/iio/devices/iio:deviceX/in_pressure_calibbias
KernelVersion:	2.6.35
Contact:	linux-iio@vger.kernel.org
Description:
		Hardware applied calibration offset (assumed to fix production
		inaccuracies).

What		/sys/bus/iio/devices/iio:deviceX/in_voltageY_calibscale
What		/sys/bus/iio/devices/iio:deviceX/in_voltageY_supply_calibscale
What		/sys/bus/iio/devices/iio:deviceX/in_voltageY_i_calibscale
What		/sys/bus/iio/devices/iio:deviceX/in_voltageY_q_calibscale
What		/sys/bus/iio/devices/iio:deviceX/in_voltage_i_calibscale
What		/sys/bus/iio/devices/iio:deviceX/in_voltage_q_calibscale
What		/sys/bus/iio/devices/iio:deviceX/in_voltage_calibscale
What		/sys/bus/iio/devices/iio:deviceX/in_accel_x_calibscale
What		/sys/bus/iio/devices/iio:deviceX/in_accel_y_calibscale
What		/sys/bus/iio/devices/iio:deviceX/in_accel_z_calibscale
What		/sys/bus/iio/devices/iio:deviceX/in_anglvel_x_calibscale
What		/sys/bus/iio/devices/iio:deviceX/in_anglvel_y_calibscale
What		/sys/bus/iio/devices/iio:deviceX/in_anglvel_z_calibscale
what		/sys/bus/iio/devices/iio:deviceX/in_illuminance0_calibscale
what		/sys/bus/iio/devices/iio:deviceX/in_proximity0_calibscale
What:		/sys/bus/iio/devices/iio:deviceX/in_pressureY_calibscale
What:		/sys/bus/iio/devices/iio:deviceX/in_pressure_calibscale
What:		/sys/bus/iio/devices/iio:deviceX/in_illuminance_calibscale
KernelVersion:	2.6.35
Contact:	linux-iio@vger.kernel.org
Description:
		Hardware applied calibration scale factor (assumed to fix
		production inaccuracies).  If shared across all channels,
		<type>_calibscale is used.

What:		/sys/bus/iio/devices/iio:deviceX/in_activity_calibgender
What:		/sys/bus/iio/devices/iio:deviceX/in_energy_calibgender
What:		/sys/bus/iio/devices/iio:deviceX/in_distance_calibgender
What:		/sys/bus/iio/devices/iio:deviceX/in_velocity_calibgender
KernelVersion:	4.0
Contact:	linux-iio@vger.kernel.org
Description:
		Gender of the user (e.g.: male, female) used by some pedometers
		to compute the stride length, distance, speed and activity
		type.

What:		/sys/bus/iio/devices/iio:deviceX/in_activity_calibgender_available
What:		/sys/bus/iio/devices/iio:deviceX/in_energy_calibgender_available
What:		/sys/bus/iio/devices/iio:deviceX/in_distance_calibgender_available
What:		/sys/bus/iio/devices/iio:deviceX/in_velocity_calibgender_available
KernelVersion:	4.0
Contact:	linux-iio@vger.kernel.org
Description:
		Lists all available gender values (e.g.: male, female).

What:		/sys/bus/iio/devices/iio:deviceX/in_activity_calibheight
What:		/sys/bus/iio/devices/iio:deviceX/in_energy_calibheight
What:		/sys/bus/iio/devices/iio:deviceX/in_distance_calibheight
What:		/sys/bus/iio/devices/iio:deviceX/in_velocity_calibheight
KernelVersion:	3.19
Contact:	linux-iio@vger.kernel.org
Description:
		Height of the user (in meters) used by some pedometers
		to compute the stride length, distance, speed and activity
		type.

What:		/sys/bus/iio/devices/iio:deviceX/in_energy_calibweight
KernelVersion:	4.0
Contact:	linux-iio@vger.kernel.org
Description:
		Weight of the user (in kg). It is needed by some pedometers
		to compute the calories burnt by the user.

What:		/sys/bus/iio/devices/iio:deviceX/in_accel_scale_available
What:		/sys/.../iio:deviceX/in_anglvel_scale_available
What:		/sys/.../iio:deviceX/in_magn_scale_available
What:		/sys/.../iio:deviceX/in_illuminance_scale_available
What:		/sys/.../iio:deviceX/in_intensity_scale_available
What:		/sys/.../iio:deviceX/in_proximity_scale_available
What:		/sys/.../iio:deviceX/in_voltageX_scale_available
What:		/sys/.../iio:deviceX/in_voltage-voltage_scale_available
What:		/sys/.../iio:deviceX/out_voltageX_scale_available
What:		/sys/.../iio:deviceX/out_altvoltageX_scale_available
What:		/sys/.../iio:deviceX/in_capacitance_scale_available
What:		/sys/.../iio:deviceX/in_pressure_scale_available
What:		/sys/.../iio:deviceX/in_pressureY_scale_available
KernelVersion:	2.6.35
Contact:	linux-iio@vger.kernel.org
Description:
		If a discrete set of scale values is available, they
		are listed in this attribute.

What		/sys/bus/iio/devices/iio:deviceX/out_voltageY_hardwaregain
What:		/sys/bus/iio/devices/iio:deviceX/in_intensity_red_hardwaregain
What:		/sys/bus/iio/devices/iio:deviceX/in_intensity_green_hardwaregain
What:		/sys/bus/iio/devices/iio:deviceX/in_intensity_blue_hardwaregain
What:		/sys/bus/iio/devices/iio:deviceX/in_intensity_clear_hardwaregain
KernelVersion:	2.6.35
Contact:	linux-iio@vger.kernel.org
Description:
		Hardware applied gain factor. If shared across all channels,
		<type>_hardwaregain is used.

What:		/sys/.../in_accel_filter_low_pass_3db_frequency
What:		/sys/.../in_magn_filter_low_pass_3db_frequency
What:		/sys/.../in_anglvel_filter_low_pass_3db_frequency
KernelVersion:	3.2
Contact:	linux-iio@vger.kernel.org
Description:
		If a known or controllable low pass filter is applied
		to the underlying data channel, then this parameter
		gives the 3dB frequency of the filter in Hz.

What:		/sys/.../in_accel_filter_high_pass_3db_frequency
What:		/sys/.../in_anglvel_filter_high_pass_3db_frequency
What:		/sys/.../in_magn_filter_high_pass_3db_frequency
KernelVersion:	4.2
Contact:	linux-iio@vger.kernel.org
Description:
		If a known or controllable high pass filter is applied
		to the underlying data channel, then this parameter
		gives the 3dB frequency of the filter in Hz.

What:		/sys/bus/iio/devices/iio:deviceX/out_voltageY_raw
What:		/sys/bus/iio/devices/iio:deviceX/out_altvoltageY_raw
KernelVersion:	2.6.37
Contact:	linux-iio@vger.kernel.org
Description:
		Raw (unscaled, no bias etc.) output voltage for
		channel Y.  The number must always be specified and
		unique if the output corresponds to a single channel.
		While DAC like devices typically use out_voltage,
		a continuous frequency generating device, such as
		a DDS or PLL should use out_altvoltage.

What:		/sys/bus/iio/devices/iio:deviceX/out_voltageY&Z_raw
What:		/sys/bus/iio/devices/iio:deviceX/out_altvoltageY&Z_raw
KernelVersion:	2.6.37
Contact:	linux-iio@vger.kernel.org
Description:
		Raw (unscaled, no bias etc.) output voltage for an aggregate of
		channel Y, channel Z, etc.  This interface is available in cases
		where a single output sets the value for multiple channels
		simultaneously.

What:		/sys/bus/iio/devices/iio:deviceX/out_voltageY_powerdown_mode
What:		/sys/bus/iio/devices/iio:deviceX/out_voltage_powerdown_mode
What:		/sys/bus/iio/devices/iio:deviceX/out_altvoltageY_powerdown_mode
What:		/sys/bus/iio/devices/iio:deviceX/out_altvoltage_powerdown_mode
KernelVersion:	2.6.38
Contact:	linux-iio@vger.kernel.org
Description:
		Specifies the output powerdown mode.
		DAC output stage is disconnected from the amplifier and
		1kohm_to_gnd: connected to ground via an 1kOhm resistor,
		6kohm_to_gnd: connected to ground via a 6kOhm resistor,
		20kohm_to_gnd: connected to ground via a 20kOhm resistor,
		100kohm_to_gnd: connected to ground via an 100kOhm resistor,
		500kohm_to_gnd: connected to ground via a 500kOhm resistor,
		three_state: left floating.
		For a list of available output power down options read
		outX_powerdown_mode_available. If Y is not present the
		mode is shared across all outputs.

What:		/sys/.../iio:deviceX/out_voltageY_powerdown_mode_available
What:		/sys/.../iio:deviceX/out_voltage_powerdown_mode_available
What:		/sys/.../iio:deviceX/out_altvoltageY_powerdown_mode_available
What:		/sys/.../iio:deviceX/out_altvoltage_powerdown_mode_available
KernelVersion:	2.6.38
Contact:	linux-iio@vger.kernel.org
Description:
		Lists all available output power down modes.
		If Y is not present the mode is shared across all outputs.

What:		/sys/bus/iio/devices/iio:deviceX/out_voltageY_powerdown
What:		/sys/bus/iio/devices/iio:deviceX/out_voltage_powerdown
What:		/sys/bus/iio/devices/iio:deviceX/out_altvoltageY_powerdown
What:		/sys/bus/iio/devices/iio:deviceX/out_altvoltage_powerdown
KernelVersion:	2.6.38
Contact:	linux-iio@vger.kernel.org
Description:
		Writing 1 causes output Y to enter the power down mode specified
		by the corresponding outY_powerdown_mode. DAC output stage is
		disconnected from the amplifier. Clearing returns to normal
		operation. Y may be suppressed if all outputs are controlled
		together.

What:		/sys/bus/iio/devices/iio:deviceX/out_altvoltageY_frequency
KernelVersion:	3.4.0
Contact:	linux-iio@vger.kernel.org
Description:
		Output frequency for channel Y in Hz. The number must always be
		specified and unique if the output corresponds to a single
		channel.

What:		/sys/bus/iio/devices/iio:deviceX/out_altvoltageY_phase
KernelVersion:	3.4.0
Contact:	linux-iio@vger.kernel.org
Description:
		Phase in radians of one frequency/clock output Y
		(out_altvoltageY) relative to another frequency/clock output
		(out_altvoltageZ) of the device X. The number must always be
		specified and unique if the output corresponds to a single
		channel.

What:		/sys/bus/iio/devices/iio:deviceX/events
KernelVersion:	2.6.35
Contact:	linux-iio@vger.kernel.org
Description:
		Configuration of which hardware generated events are passed up
		to user-space.

What:		/sys/.../iio:deviceX/events/in_accel_x_thresh_rising_en
What:		/sys/.../iio:deviceX/events/in_accel_x_thresh_falling_en
What:		/sys/.../iio:deviceX/events/in_accel_y_thresh_rising_en
What:		/sys/.../iio:deviceX/events/in_accel_y_thresh_falling_en
What:		/sys/.../iio:deviceX/events/in_accel_z_thresh_rising_en
What:		/sys/.../iio:deviceX/events/in_accel_z_thresh_falling_en
What:		/sys/.../iio:deviceX/events/in_anglvel_x_thresh_rising_en
What:		/sys/.../iio:deviceX/events/in_anglvel_x_thresh_falling_en
What:		/sys/.../iio:deviceX/events/in_anglvel_y_thresh_rising_en
What:		/sys/.../iio:deviceX/events/in_anglvel_y_thresh_falling_en
What:		/sys/.../iio:deviceX/events/in_anglvel_z_thresh_rising_en
What:		/sys/.../iio:deviceX/events/in_anglvel_z_thresh_falling_en
What:		/sys/.../iio:deviceX/events/in_magn_x_thresh_rising_en
What:		/sys/.../iio:deviceX/events/in_magn_x_thresh_falling_en
What:		/sys/.../iio:deviceX/events/in_magn_y_thresh_rising_en
What:		/sys/.../iio:deviceX/events/in_magn_y_thresh_falling_en
What:		/sys/.../iio:deviceX/events/in_magn_z_thresh_rising_en
What:		/sys/.../iio:deviceX/events/in_magn_z_thresh_falling_en
What:		/sys/.../iio:deviceX/events/in_rot_from_north_magnetic_thresh_rising_en
What:		/sys/.../iio:deviceX/events/in_rot_from_north_magnetic_thresh_falling_en
What:		/sys/.../iio:deviceX/events/in_rot_from_north_true_thresh_rising_en
What:		/sys/.../iio:deviceX/events/in_rot_from_north_true_thresh_falling_en
What:		/sys/.../iio:deviceX/events/in_rot_from_north_magnetic_tilt_comp_thresh_rising_en
What:		/sys/.../iio:deviceX/events/in_rot_from_north_magnetic_tilt_comp_thresh_falling_en
What:		/sys/.../iio:deviceX/events/in_rot_from_north_true_tilt_comp_thresh_rising_en
What:		/sys/.../iio:deviceX/events/in_rot_from_north_true_tilt_comp_thresh_falling_en
What:		/sys/.../iio:deviceX/events/in_voltageY_supply_thresh_rising_en
What:		/sys/.../iio:deviceX/events/in_voltageY_supply_thresh_falling_en
What:		/sys/.../iio:deviceX/events/in_voltageY_thresh_rising_en
What:		/sys/.../iio:deviceX/events/in_voltageY_thresh_falling_en
What:		/sys/.../iio:deviceX/events/in_voltageY_thresh_either_en
What:		/sys/.../iio:deviceX/events/in_tempY_thresh_rising_en
What:		/sys/.../iio:deviceX/events/in_tempY_thresh_falling_en
KernelVersion:	2.6.37
Contact:	linux-iio@vger.kernel.org
Description:
		Event generated when channel passes a threshold in the specified
		(_rising|_falling) direction. If the direction is not specified,
		then either the device will report an event which ever direction
		a single threshold value is passed in (e.g.
		<type>[Y][_name]_<raw|input>_thresh_value) or
		<type>[Y][_name]_<raw|input>_thresh_rising_value and
		<type>[Y][_name]_<raw|input>_thresh_falling_value may take
		different values, but the device can only enable both thresholds
		or neither.
		Note the driver will assume the last p events requested are
		to be enabled where p is how many it supports (which may vary
		depending on the exact set requested. So if you want to be
		sure you have set what you think you have, check the contents of
		these attributes after everything is configured. Drivers may
		have to buffer any parameters so that they are consistent when
		a given event type is enabled at a future point (and not those for
		whatever event was previously enabled).

What:		/sys/.../iio:deviceX/events/in_accel_x_roc_rising_en
What:		/sys/.../iio:deviceX/events/in_accel_x_roc_falling_en
What:		/sys/.../iio:deviceX/events/in_accel_y_roc_rising_en
What:		/sys/.../iio:deviceX/events/in_accel_y_roc_falling_en
What:		/sys/.../iio:deviceX/events/in_accel_z_roc_rising_en
What:		/sys/.../iio:deviceX/events/in_accel_z_roc_falling_en
What:		/sys/.../iio:deviceX/events/in_anglvel_x_roc_rising_en
What:		/sys/.../iio:deviceX/events/in_anglvel_x_roc_falling_en
What:		/sys/.../iio:deviceX/events/in_anglvel_y_roc_rising_en
What:		/sys/.../iio:deviceX/events/in_anglvel_y_roc_falling_en
What:		/sys/.../iio:deviceX/events/in_anglvel_z_roc_rising_en
What:		/sys/.../iio:deviceX/events/in_anglvel_z_roc_falling_en
What:		/sys/.../iio:deviceX/events/in_magn_x_roc_rising_en
What:		/sys/.../iio:deviceX/events/in_magn_x_roc_falling_en
What:		/sys/.../iio:deviceX/events/in_magn_y_roc_rising_en
What:		/sys/.../iio:deviceX/events/in_magn_y_roc_falling_en
What:		/sys/.../iio:deviceX/events/in_magn_z_roc_rising_en
What:		/sys/.../iio:deviceX/events/in_magn_z_roc_falling_en
What:		/sys/.../iio:deviceX/events/in_rot_from_north_magnetic_roc_rising_en
What:		/sys/.../iio:deviceX/events/in_rot_from_north_magnetic_roc_falling_en
What:		/sys/.../iio:deviceX/events/in_rot_from_north_true_roc_rising_en
What:		/sys/.../iio:deviceX/events/in_rot_from_north_true_roc_falling_en
What:		/sys/.../iio:deviceX/events/in_rot_from_north_magnetic_tilt_comp_roc_rising_en
What:		/sys/.../iio:deviceX/events/in_rot_from_north_magnetic_tilt_comp_roc_falling_en
What:		/sys/.../iio:deviceX/events/in_rot_from_north_true_tilt_comp_roc_rising_en
What:		/sys/.../iio:deviceX/events/in_rot_from_north_true_tilt_comp_roc_falling_en
What:		/sys/.../iio:deviceX/events/in_voltageY_supply_roc_rising_en
What:		/sys/.../iio:deviceX/events/in_voltageY_supply_roc_falling_en
What:		/sys/.../iio:deviceX/events/in_voltageY_roc_rising_en
What:		/sys/.../iio:deviceX/events/in_voltageY_roc_falling_en
What:		/sys/.../iio:deviceX/events/in_tempY_roc_rising_en
What:		/sys/.../iio:deviceX/events/in_tempY_roc_falling_en
KernelVersion:	2.6.37
Contact:	linux-iio@vger.kernel.org
Description:
		Event generated when channel passes a threshold on the rate of
		change (1st differential) in the specified (_rising|_falling)
		direction. If the direction is not specified, then either the
		device will report an event which ever direction a single
		threshold value is passed in (e.g.
		<type>[Y][_name]_<raw|input>_roc_value) or
		<type>[Y][_name]_<raw|input>_roc_rising_value and
		<type>[Y][_name]_<raw|input>_roc_falling_value may take
		different values, but the device can only enable both rate of
		change thresholds or neither.
		Note the driver will assume the last p events requested are
		to be enabled where p is however many it supports (which may
		vary depending on the exact set requested. So if you want to be
		sure you have set what you think you have, check the contents of
		these attributes after everything is configured. Drivers may
		have to buffer any parameters so that they are consistent when
		a given event type is enabled a future point (and not those for
		whatever event was previously enabled).

What:		/sys/.../events/in_accel_thresh_rising_value
What:		/sys/.../events/in_accel_thresh_falling_value
What:		/sys/.../events/in_accel_x_raw_thresh_rising_value
What:		/sys/.../events/in_accel_x_raw_thresh_falling_value
What:		/sys/.../events/in_accel_y_raw_thresh_rising_value
What:		/sys/.../events/in_accel_y_raw_thresh_falling_value
What:		/sys/.../events/in_accel_z_raw_thresh_rising_value
What:		/sys/.../events/in_accel_z_raw_thresh_falling_value
What:		/sys/.../events/in_anglvel_x_raw_thresh_rising_value
What:		/sys/.../events/in_anglvel_x_raw_thresh_falling_value
What:		/sys/.../events/in_anglvel_y_raw_thresh_rising_value
What:		/sys/.../events/in_anglvel_y_raw_thresh_falling_value
What:		/sys/.../events/in_anglvel_z_raw_thresh_rising_value
What:		/sys/.../events/in_anglvel_z_raw_thresh_falling_value
What:		/sys/.../events/in_magn_x_raw_thresh_rising_value
What:		/sys/.../events/in_magn_x_raw_thresh_falling_value
What:		/sys/.../events/in_magn_y_raw_thresh_rising_value
What:		/sys/.../events/in_magn_y_raw_thresh_falling_value
What:		/sys/.../events/in_magn_z_raw_thresh_rising_value
What:		/sys/.../events/in_magn_z_raw_thresh_falling_value
What:		/sys/.../events/in_rot_from_north_magnetic_raw_thresh_rising_value
What:		/sys/.../events/in_rot_from_north_magnetic_raw_thresh_falling_value
What:		/sys/.../events/in_rot_from_north_true_raw_thresh_rising_value
What:		/sys/.../events/in_rot_from_north_true_raw_thresh_falling_value
What:		/sys/.../events/in_rot_from_north_magnetic_tilt_comp_raw_thresh_rising_value
What:		/sys/.../events/in_rot_from_north_magnetic_tilt_comp_raw_thresh_falling_value
What:		/sys/.../events/in_rot_from_north_true_tilt_comp_raw_thresh_rising_value
What:		/sys/.../events/in_rot_from_north_true_tilt_comp_raw_thresh_falling_value
What:		/sys/.../events/in_voltageY_supply_raw_thresh_rising_value
What:		/sys/.../events/in_voltageY_supply_raw_thresh_falling_value
What:		/sys/.../events/in_voltageY_raw_thresh_rising_value
What:		/sys/.../events/in_voltageY_raw_thresh_falling_value
What:		/sys/.../events/in_tempY_raw_thresh_rising_value
What:		/sys/.../events/in_tempY_raw_thresh_falling_value
What:		/sys/.../events/in_illuminance0_thresh_falling_value
what:		/sys/.../events/in_illuminance0_thresh_rising_value
what:		/sys/.../events/in_proximity0_thresh_falling_value
what:		/sys/.../events/in_proximity0_thresh_rising_value
KernelVersion:	2.6.37
Contact:	linux-iio@vger.kernel.org
Description:
		Specifies the value of threshold that the device is comparing
		against for the events enabled by
		<type>Y[_name]_thresh[_rising|falling]_en.
		If separate attributes exist for the two directions, but
		direction is not specified for this attribute, then a single
		threshold value applies to both directions.
		The raw or input element of the name indicates whether the
		value is in raw device units or in processed units (as _raw
		and _input do on sysfs direct channel read attributes).

What:		/sys/.../events/in_accel_scale
What:		/sys/.../events/in_accel_peak_scale
What:		/sys/.../events/in_anglvel_scale
What:		/sys/.../events/in_magn_scale
What:		/sys/.../events/in_rot_from_north_magnetic_scale
What:		/sys/.../events/in_rot_from_north_true_scale
What:		/sys/.../events/in_voltage_scale
What:		/sys/.../events/in_voltage_supply_scale
What:		/sys/.../events/in_temp_scale
What:		/sys/.../events/in_illuminance_scale
What:		/sys/.../events/in_proximity_scale
KernelVersion:	3.21
Contact:	linux-iio@vger.kernel.org
Description:
                Specifies the conversion factor from the standard units
                to device specific units used to set the event trigger
                threshold.

What:		/sys/.../events/in_accel_x_thresh_rising_hysteresis
What:		/sys/.../events/in_accel_x_thresh_falling_hysteresis
What:		/sys/.../events/in_accel_x_thresh_either_hysteresis
What:		/sys/.../events/in_accel_y_thresh_rising_hysteresis
What:		/sys/.../events/in_accel_y_thresh_falling_hysteresis
What:		/sys/.../events/in_accel_y_thresh_either_hysteresis
What:		/sys/.../events/in_accel_z_thresh_rising_hysteresis
What:		/sys/.../events/in_accel_z_thresh_falling_hysteresis
What:		/sys/.../events/in_accel_z_thresh_either_hysteresis
What:		/sys/.../events/in_anglvel_x_thresh_rising_hysteresis
What:		/sys/.../events/in_anglvel_x_thresh_falling_hysteresis
What:		/sys/.../events/in_anglvel_x_thresh_either_hysteresis
What:		/sys/.../events/in_anglvel_y_thresh_rising_hysteresis
What:		/sys/.../events/in_anglvel_y_thresh_falling_hysteresis
What:		/sys/.../events/in_anglvel_y_thresh_either_hysteresis
What:		/sys/.../events/in_anglvel_z_thresh_rising_hysteresis
What:		/sys/.../events/in_anglvel_z_thresh_falling_hysteresis
What:		/sys/.../events/in_anglvel_z_thresh_either_hysteresis
What:		/sys/.../events/in_magn_x_thresh_rising_hysteresis
What:		/sys/.../events/in_magn_x_thresh_falling_hysteresis
What:		/sys/.../events/in_magn_x_thresh_either_hysteresis
What:		/sys/.../events/in_magn_y_thresh_rising_hysteresis
What:		/sys/.../events/in_magn_y_thresh_falling_hysteresis
What:		/sys/.../events/in_magn_y_thresh_either_hysteresis
What:		/sys/.../events/in_magn_z_thresh_rising_hysteresis
What:		/sys/.../events/in_magn_z_thresh_falling_hysteresis
What:		/sys/.../events/in_magn_z_thresh_either_hysteresis
What:		/sys/.../events/in_rot_from_north_magnetic_thresh_rising_hysteresis
What:		/sys/.../events/in_rot_from_north_magnetic_thresh_falling_hysteresis
What:		/sys/.../events/in_rot_from_north_magnetic_thresh_either_hysteresis
What:		/sys/.../events/in_rot_from_north_true_thresh_rising_hysteresis
What:		/sys/.../events/in_rot_from_north_true_thresh_falling_hysteresis
What:		/sys/.../events/in_rot_from_north_true_thresh_either_hysteresis
What:		/sys/.../events/in_rot_from_north_magnetic_tilt_comp_thresh_rising_hysteresis
What:		/sys/.../events/in_rot_from_north_magnetic_tilt_comp_thresh_falling_hysteresis
What:		/sys/.../events/in_rot_from_north_magnetic_tilt_comp_thresh_either_hysteresis
What:		/sys/.../events/in_rot_from_north_true_tilt_comp_thresh_rising_hysteresis
What:		/sys/.../events/in_rot_from_north_true_tilt_comp_thresh_falling_hysteresis
What:		/sys/.../events/in_rot_from_north_true_tilt_comp_thresh_either_hysteresis
What:		/sys/.../events/in_voltageY_thresh_rising_hysteresis
What:		/sys/.../events/in_voltageY_thresh_falling_hysteresis
What:		/sys/.../events/in_voltageY_thresh_either_hysteresis
What:		/sys/.../events/in_tempY_thresh_rising_hysteresis
What:		/sys/.../events/in_tempY_thresh_falling_hysteresis
What:		/sys/.../events/in_tempY_thresh_either_hysteresis
What:		/sys/.../events/in_illuminance0_thresh_falling_hysteresis
what:		/sys/.../events/in_illuminance0_thresh_rising_hysteresis
what:		/sys/.../events/in_illuminance0_thresh_either_hysteresis
what:		/sys/.../events/in_proximity0_thresh_falling_hysteresis
what:		/sys/.../events/in_proximity0_thresh_rising_hysteresis
what:		/sys/.../events/in_proximity0_thresh_either_hysteresis
KernelVersion:	3.13
Contact:	linux-iio@vger.kernel.org
Description:
		Specifies the hysteresis of threshold that the device is comparing
		against for the events enabled by
		<type>Y[_name]_thresh[_(rising|falling)]_hysteresis.
		If separate attributes exist for the two directions, but
		direction is not specified for this attribute, then a single
		hysteresis value applies to both directions.
		For falling events the hysteresis is added to the _value attribute for
		this event to get the upper threshold for when the event goes back to
		normal, for rising events the hysteresis is subtracted from the _value
		attribute. E.g. if in_voltage0_raw_thresh_rising_value is set to 1200
		and in_voltage0_raw_thresh_rising_hysteresis is set to 50. The event
		will get activated once in_voltage0_raw goes above 1200 and will become
		deactived again once the value falls below 1150.

What:		/sys/.../events/in_accel_x_raw_roc_rising_value
What:		/sys/.../events/in_accel_x_raw_roc_falling_value
What:		/sys/.../events/in_accel_y_raw_roc_rising_value
What:		/sys/.../events/in_accel_y_raw_roc_falling_value
What:		/sys/.../events/in_accel_z_raw_roc_rising_value
What:		/sys/.../events/in_accel_z_raw_roc_falling_value
What:		/sys/.../events/in_anglvel_x_raw_roc_rising_value
What:		/sys/.../events/in_anglvel_x_raw_roc_falling_value
What:		/sys/.../events/in_anglvel_y_raw_roc_rising_value
What:		/sys/.../events/in_anglvel_y_raw_roc_falling_value
What:		/sys/.../events/in_anglvel_z_raw_roc_rising_value
What:		/sys/.../events/in_anglvel_z_raw_roc_falling_value
What:		/sys/.../events/in_magn_x_raw_roc_rising_value
What:		/sys/.../events/in_magn_x_raw_roc_falling_value
What:		/sys/.../events/in_magn_y_raw_roc_rising_value
What:		/sys/.../events/in_magn_y_raw_roc_falling_value
What:		/sys/.../events/in_magn_z_raw_roc_rising_value
What:		/sys/.../events/in_magn_z_raw_roc_falling_value
What:		/sys/.../events/in_rot_from_north_magnetic_raw_roc_rising_value
What:		/sys/.../events/in_rot_from_north_magnetic_raw_roc_falling_value
What:		/sys/.../events/in_rot_from_north_true_raw_roc_rising_value
What:		/sys/.../events/in_rot_from_north_true_raw_roc_falling_value
What:		/sys/.../events/in_rot_from_north_magnetic_tilt_comp_raw_roc_rising_value
What:		/sys/.../events/in_rot_from_north_magnetic_tilt_comp_raw_roc_falling_value
What:		/sys/.../events/in_rot_from_north_true_tilt_comp_raw_roc_rising_value
What:		/sys/.../events/in_rot_from_north_true_tilt_comp_raw_roc_falling_value
What:		/sys/.../events/in_voltageY_supply_raw_roc_rising_value
What:		/sys/.../events/in_voltageY_supply_raw_roc_falling_value
What:		/sys/.../events/in_voltageY_raw_roc_rising_value
What:		/sys/.../events/in_voltageY_raw_roc_falling_value
What:		/sys/.../events/in_tempY_raw_roc_rising_value
What:		/sys/.../events/in_tempY_raw_roc_falling_value
KernelVersion:	2.6.37
Contact:	linux-iio@vger.kernel.org
Description:
		Specifies the value of rate of change threshold that the
		device is comparing against for the events enabled by
		<type>[Y][_name]_roc[_rising|falling]_en.
		If separate attributes exist for the two directions,
		but direction is not specified for this attribute,
		then a single threshold value applies to both directions.
		The raw or input element of the name indicates whether the
		value is in raw device units or in processed units (as _raw
		and _input do on sysfs direct channel read attributes).

What:		/sys/.../events/in_accel_x_thresh_rising_period
What:		/sys/.../events/in_accel_x_thresh_falling_period
What:		/sys/.../events/in_accel_x_roc_rising_period
What:		/sys/.../events/in_accel_x_roc_falling_period
What:		/sys/.../events/in_accel_y_thresh_rising_period
What:		/sys/.../events/in_accel_y_thresh_falling_period
What:		/sys/.../events/in_accel_y_roc_rising_period
What:		/sys/.../events/in_accel_y_roc_falling_period
What:		/sys/.../events/in_accel_z_thresh_rising_period
What:		/sys/.../events/in_accel_z_thresh_falling_period
What:		/sys/.../events/in_accel_z_roc_rising_period
What:		/sys/.../events/in_accel_z_roc_falling_period
What:		/sys/.../events/in_anglvel_x_thresh_rising_period
What:		/sys/.../events/in_anglvel_x_thresh_falling_period
What:		/sys/.../events/in_anglvel_x_roc_rising_period
What:		/sys/.../events/in_anglvel_x_roc_falling_period
What:		/sys/.../events/in_anglvel_y_thresh_rising_period
What:		/sys/.../events/in_anglvel_y_thresh_falling_period
What:		/sys/.../events/in_anglvel_y_roc_rising_period
What:		/sys/.../events/in_anglvel_y_roc_falling_period
What:		/sys/.../events/in_anglvel_z_thresh_rising_period
What:		/sys/.../events/in_anglvel_z_thresh_falling_period
What:		/sys/.../events/in_anglvel_z_roc_rising_period
What:		/sys/.../events/in_anglvel_z_roc_falling_period
What:		/sys/.../events/in_magn_x_thresh_rising_period
What:		/sys/.../events/in_magn_x_thresh_falling_period
What:		/sys/.../events/in_magn_x_roc_rising_period
What:		/sys/.../events/in_magn_x_roc_falling_period
What:		/sys/.../events/in_magn_y_thresh_rising_period
What:		/sys/.../events/in_magn_y_thresh_falling_period
What:		/sys/.../events/in_magn_y_roc_rising_period
What:		/sys/.../events/in_magn_y_roc_falling_period
What:		/sys/.../events/in_magn_z_thresh_rising_period
What:		/sys/.../events/in_magn_z_thresh_falling_period
What:		/sys/.../events/in_magn_z_roc_rising_period
What:		/sys/.../events/in_magn_z_roc_falling_period
What:		/sys/.../events/in_rot_from_north_magnetic_thresh_rising_period
What:		/sys/.../events/in_rot_from_north_magnetic_thresh_falling_period
What:		/sys/.../events/in_rot_from_north_magnetic_roc_rising_period
What:		/sys/.../events/in_rot_from_north_magnetic_roc_falling_period
What:		/sys/.../events/in_rot_from_north_true_thresh_rising_period
What:		/sys/.../events/in_rot_from_north_true_thresh_falling_period
What:		/sys/.../events/in_rot_from_north_true_roc_rising_period
What:		/sys/.../events/in_rot_from_north_true_roc_falling_period
What:		/sys/.../events/in_rot_from_north_magnetic_tilt_comp_thresh_rising_period
What:		/sys/.../events/in_rot_from_north_magnetic_tilt_comp_thresh_falling_period
What:		/sys/.../events/in_rot_from_north_magnetic_tilt_comp_roc_rising_period
What:		/sys/.../events/in_rot_from_north_magnetic_tilt_comp_roc_falling_period
What:		/sys/.../events/in_rot_from_north_true_tilt_comp_thresh_rising_period
What:		/sys/.../events/in_rot_from_north_true_tilt_comp_thresh_falling_period
What:		/sys/.../events/in_rot_from_north_true_tilt_comp_roc_rising_period
What:		/sys/.../events/in_rot_from_north_true_tilt_comp_roc_falling_period
What:		/sys/.../events/in_voltageY_supply_thresh_rising_period
What:		/sys/.../events/in_voltageY_supply_thresh_falling_period
What:		/sys/.../events/in_voltageY_supply_roc_rising_period
What:		/sys/.../events/in_voltageY_supply_roc_falling_period
What:		/sys/.../events/in_voltageY_thresh_rising_period
What:		/sys/.../events/in_voltageY_thresh_falling_period
What:		/sys/.../events/in_voltageY_roc_rising_period
What:		/sys/.../events/in_voltageY_roc_falling_period
What:		/sys/.../events/in_tempY_thresh_rising_period
What:		/sys/.../events/in_tempY_thresh_falling_period
What:		/sys/.../events/in_tempY_roc_rising_period
What:		/sys/.../events/in_tempY_roc_falling_period
What:		/sys/.../events/in_accel_x&y&z_mag_falling_period
What:		/sys/.../events/in_intensity0_thresh_period
What:		/sys/.../events/in_proximity0_thresh_period
What:		/sys/.../events/in_activity_still_thresh_rising_period
What:		/sys/.../events/in_activity_still_thresh_falling_period
What:		/sys/.../events/in_activity_walking_thresh_rising_period
What:		/sys/.../events/in_activity_walking_thresh_falling_period
What:		/sys/.../events/in_activity_jogging_thresh_rising_period
What:		/sys/.../events/in_activity_jogging_thresh_falling_period
What:		/sys/.../events/in_activity_running_thresh_rising_period
What:		/sys/.../events/in_activity_running_thresh_falling_period
KernelVersion:	2.6.37
Contact:	linux-iio@vger.kernel.org
Description:
		Period of time (in seconds) for which the condition must be
		met before an event is generated. If direction is not
		specified then this period applies to both directions.

What:		/sys/.../events/in_accel_thresh_rising_low_pass_filter_3db
What:		/sys/.../events/in_anglvel_thresh_rising_low_pass_filter_3db
What:		/sys/.../events/in_magn_thresh_rising_low_pass_filter_3db
KernelVersion:	4.2
Contact:	linux-iio@vger.kernel.org
Description:
		If a low pass filter can be applied to the event generation
		this property gives its 3db frequency in Hz.
		A value of zero disables the filter.

What:		/sys/.../events/in_accel_thresh_rising_high_pass_filter_3db
What:		/sys/.../events/in_anglvel_thresh_rising_high_pass_filter_3db
What:		/sys/.../events/in_magn_thresh_rising_high_pass_filter_3db
KernelVersion:	4.2
Contact:	linux-iio@vger.kernel.org
Description:
		If a high pass filter can be applied to the event generation
		this property gives its 3db frequency in Hz.
		A value of zero disables the filter.

What:		/sys/.../events/in_activity_still_thresh_rising_en
What:		/sys/.../events/in_activity_still_thresh_falling_en
What:		/sys/.../events/in_activity_walking_thresh_rising_en
What:		/sys/.../events/in_activity_walking_thresh_falling_en
What:		/sys/.../events/in_activity_jogging_thresh_rising_en
What:		/sys/.../events/in_activity_jogging_thresh_falling_en
What:		/sys/.../events/in_activity_running_thresh_rising_en
What:		/sys/.../events/in_activity_running_thresh_falling_en
KernelVersion:	3.19
Contact:	linux-iio@vger.kernel.org
Description:
		Enables or disables activitity events. Depending on direction
		an event is generated when sensor ENTERS or LEAVES a given state.

What:		/sys/.../events/in_activity_still_thresh_rising_value
What:		/sys/.../events/in_activity_still_thresh_falling_value
What:		/sys/.../events/in_activity_walking_thresh_rising_value
What:		/sys/.../events/in_activity_walking_thresh_falling_value
What:		/sys/.../events/in_activity_jogging_thresh_rising_value
What:		/sys/.../events/in_activity_jogging_thresh_falling_value
What:		/sys/.../events/in_activity_running_thresh_rising_value
What:		/sys/.../events/in_activity_running_thresh_falling_value
KernelVersion:	3.19
Contact:	linux-iio@vger.kernel.org
Description:
		Confidence value (in units as percentage) to be used
		for deciding when an event should be generated. E.g for
		running: If the confidence value reported by the sensor
		is greater than in_activity_running_thresh_rising_value
		then the sensor ENTERS running state. Conversely, if the
		confidence value reported by the sensor is lower than
		in_activity_running_thresh_falling_value then the sensor
		is LEAVING running state.

What:		/sys/.../iio:deviceX/events/in_accel_mag_en
What:		/sys/.../iio:deviceX/events/in_accel_mag_rising_en
What:		/sys/.../iio:deviceX/events/in_accel_mag_falling_en
What:		/sys/.../iio:deviceX/events/in_accel_x_mag_en
What:		/sys/.../iio:deviceX/events/in_accel_x_mag_rising_en
What:		/sys/.../iio:deviceX/events/in_accel_x_mag_falling_en
What:		/sys/.../iio:deviceX/events/in_accel_y_mag_en
What:		/sys/.../iio:deviceX/events/in_accel_y_mag_rising_en
What:		/sys/.../iio:deviceX/events/in_accel_y_mag_falling_en
What:		/sys/.../iio:deviceX/events/in_accel_z_mag_en
What:		/sys/.../iio:deviceX/events/in_accel_z_mag_rising_en
What:		/sys/.../iio:deviceX/events/in_accel_z_mag_falling_en
What:		/sys/.../iio:deviceX/events/in_accel_x&y&z_mag_rising_en
What:		/sys/.../iio:deviceX/events/in_accel_x&y&z_mag_falling_en
KernelVersion:	2.6.37
Contact:	linux-iio@vger.kernel.org
Description:
		Similar to in_accel_x_thresh[_rising|_falling]_en, but here the
		magnitude of the channel is compared to the threshold, not its
		signed value.

What:		/sys/.../events/in_accel_raw_mag_value
What:		/sys/.../events/in_accel_x_raw_mag_rising_value
What:		/sys/.../events/in_accel_y_raw_mag_rising_value
What:		/sys/.../events/in_accel_z_raw_mag_rising_value
KernelVersion:	2.6.37
Contact:	linux-iio@vger.kernel.org
Description:
		The value to which the magnitude of the channel is compared. If
		number or direction is not specified, applies to all channels of
		this type.

What:		/sys/.../events/in_steps_change_en
KernelVersion:	4.0
Contact:	linux-iio@vger.kernel.org
Description:
		Event generated when channel passes a threshold on the absolute
		change in value. E.g. for steps: a step change event is
		generated each time the user takes N steps, where N is set using
		in_steps_change_value.

What:		/sys/.../events/in_steps_change_value
KernelVersion:	4.0
Contact:	linux-iio@vger.kernel.org
Description:
		Specifies the value of change threshold that the
		device is comparing against for the events enabled by
		<type>[Y][_name]_roc[_rising|falling|]_en. E.g. for steps:
		if set to 3, a step change event will be generated every 3
		steps.

What:		/sys/bus/iio/devices/iio:deviceX/trigger/current_trigger
KernelVersion:	2.6.35
Contact:	linux-iio@vger.kernel.org
Description:
		The name of the trigger source being used, as per string given
		in /sys/class/iio/triggerY/name.

What:		/sys/bus/iio/devices/iio:deviceX/buffer/length
KernelVersion:	2.6.35
Contact:	linux-iio@vger.kernel.org
Description:
		Number of scans contained by the buffer.

What:		/sys/bus/iio/devices/iio:deviceX/buffer/enable
KernelVersion:	2.6.35
Contact:	linux-iio@vger.kernel.org
Description:
		Actually start the buffer capture up.  Will start trigger
		if first device and appropriate.

What:		/sys/bus/iio/devices/iio:deviceX/scan_elements
KernelVersion:	2.6.37
Contact:	linux-iio@vger.kernel.org
Description:
		Directory containing interfaces for elements that will be
		captured for a single triggered sample set in the buffer.

What:		/sys/.../iio:deviceX/scan_elements/in_accel_x_en
What:		/sys/.../iio:deviceX/scan_elements/in_accel_y_en
What:		/sys/.../iio:deviceX/scan_elements/in_accel_z_en
What:		/sys/.../iio:deviceX/scan_elements/in_anglvel_x_en
What:		/sys/.../iio:deviceX/scan_elements/in_anglvel_y_en
What:		/sys/.../iio:deviceX/scan_elements/in_anglvel_z_en
What:		/sys/.../iio:deviceX/scan_elements/in_magn_x_en
What:		/sys/.../iio:deviceX/scan_elements/in_magn_y_en
What:		/sys/.../iio:deviceX/scan_elements/in_magn_z_en
What:		/sys/.../iio:deviceX/scan_elements/in_rot_from_north_magnetic_en
What:		/sys/.../iio:deviceX/scan_elements/in_rot_from_north_true_en
What:		/sys/.../iio:deviceX/scan_elements/in_rot_from_north_magnetic_tilt_comp_en
What:		/sys/.../iio:deviceX/scan_elements/in_rot_from_north_true_tilt_comp_en
What:		/sys/.../iio:deviceX/scan_elements/in_timestamp_en
What:		/sys/.../iio:deviceX/scan_elements/in_voltageY_supply_en
What:		/sys/.../iio:deviceX/scan_elements/in_voltageY_en
What:		/sys/.../iio:deviceX/scan_elements/in_voltageY-voltageZ_en
What:		/sys/.../iio:deviceX/scan_elements/in_voltageY_i_en
What:		/sys/.../iio:deviceX/scan_elements/in_voltageY_q_en
What:		/sys/.../iio:deviceX/scan_elements/in_voltage_i_en
What:		/sys/.../iio:deviceX/scan_elements/in_voltage_q_en
What:		/sys/.../iio:deviceX/scan_elements/in_incli_x_en
What:		/sys/.../iio:deviceX/scan_elements/in_incli_y_en
What:		/sys/.../iio:deviceX/scan_elements/in_pressureY_en
What:		/sys/.../iio:deviceX/scan_elements/in_pressure_en
What:		/sys/.../iio:deviceX/scan_elements/in_rot_quaternion_en
What:		/sys/.../iio:deviceX/scan_elements/in_proximity_en
KernelVersion:	2.6.37
Contact:	linux-iio@vger.kernel.org
Description:
		Scan element control for triggered data capture.

What:		/sys/.../iio:deviceX/scan_elements/in_accel_type
What:		/sys/.../iio:deviceX/scan_elements/in_anglvel_type
What:		/sys/.../iio:deviceX/scan_elements/in_magn_type
What:		/sys/.../iio:deviceX/scan_elements/in_incli_type
What:		/sys/.../iio:deviceX/scan_elements/in_voltageY_type
What:		/sys/.../iio:deviceX/scan_elements/in_voltage_type
What:		/sys/.../iio:deviceX/scan_elements/in_voltageY_supply_type
What:		/sys/.../iio:deviceX/scan_elements/in_voltageY_i_type
What:		/sys/.../iio:deviceX/scan_elements/in_voltageY_q_type
What:		/sys/.../iio:deviceX/scan_elements/in_voltage_i_type
What:		/sys/.../iio:deviceX/scan_elements/in_voltage_q_type
What:		/sys/.../iio:deviceX/scan_elements/in_timestamp_type
What:		/sys/.../iio:deviceX/scan_elements/in_pressureY_type
What:		/sys/.../iio:deviceX/scan_elements/in_pressure_type
What:		/sys/.../iio:deviceX/scan_elements/in_rot_quaternion_type
What:		/sys/.../iio:deviceX/scan_elements/in_proximity_type
KernelVersion:	2.6.37
Contact:	linux-iio@vger.kernel.org
Description:
		Description of the scan element data storage within the buffer
		and hence the form in which it is read from user-space.
		Form is [be|le]:[s|u]bits/storagebits[>>shift].
		be or le specifies big or little endian. s or u specifies if
		signed (2's complement) or unsigned. bits is the number of bits
		of data and storagebits is the space (after padding) that it
		occupies in the buffer. shift if specified, is the shift that
		needs to be applied prior to masking out unused bits. Some
		devices put their data in the middle of the transferred elements
		with additional information on both sides.  Note that some
		devices will have additional information in the unused bits
		so to get a clean value, the bits value must be used to mask
		the buffer output value appropriately.  The storagebits value
		also specifies the data alignment.  So s48/64>>2 will be a
		signed 48 bit integer stored in a 64 bit location aligned to
		a 64 bit boundary. To obtain the clean value, shift right 2
		and apply a mask to zero the top 16 bits of the result.
		For other storage combinations this attribute will be extended
		appropriately.

What:		/sys/.../iio:deviceX/scan_elements/in_accel_type_available
KernelVersion:	2.6.37
Contact:	linux-iio@vger.kernel.org
Description:
		If the type parameter can take one of a small set of values,
		this attribute lists them.

What:		/sys/.../iio:deviceX/scan_elements/in_voltageY_index
What:		/sys/.../iio:deviceX/scan_elements/in_voltageY_supply_index
What:		/sys/.../iio:deviceX/scan_elements/in_voltageY_i_index
What:		/sys/.../iio:deviceX/scan_elements/in_voltageY_q_index
What:		/sys/.../iio:deviceX/scan_elements/in_voltage_i_index
What:		/sys/.../iio:deviceX/scan_elements/in_voltage_q_index
What:		/sys/.../iio:deviceX/scan_elements/in_accel_x_index
What:		/sys/.../iio:deviceX/scan_elements/in_accel_y_index
What:		/sys/.../iio:deviceX/scan_elements/in_accel_z_index
What:		/sys/.../iio:deviceX/scan_elements/in_anglvel_x_index
What:		/sys/.../iio:deviceX/scan_elements/in_anglvel_y_index
What:		/sys/.../iio:deviceX/scan_elements/in_anglvel_z_index
What:		/sys/.../iio:deviceX/scan_elements/in_magn_x_index
What:		/sys/.../iio:deviceX/scan_elements/in_magn_y_index
What:		/sys/.../iio:deviceX/scan_elements/in_magn_z_index
What:		/sys/.../iio:deviceX/scan_elements/in_rot_from_north_magnetic_index
What:		/sys/.../iio:deviceX/scan_elements/in_rot_from_north_true_index
What:		/sys/.../iio:deviceX/scan_elements/in_rot_from_north_magnetic_tilt_comp_index
What:		/sys/.../iio:deviceX/scan_elements/in_rot_from_north_true_tilt_comp_index
What:		/sys/.../iio:deviceX/scan_elements/in_incli_x_index
What:		/sys/.../iio:deviceX/scan_elements/in_incli_y_index
What:		/sys/.../iio:deviceX/scan_elements/in_timestamp_index
What:		/sys/.../iio:deviceX/scan_elements/in_pressureY_index
What:		/sys/.../iio:deviceX/scan_elements/in_pressure_index
What:		/sys/.../iio:deviceX/scan_elements/in_rot_quaternion_index
What:		/sys/.../iio:deviceX/scan_elements/in_proximity_index
KernelVersion:	2.6.37
Contact:	linux-iio@vger.kernel.org
Description:
		A single positive integer specifying the position of this
		scan element in the buffer. Note these are not dependent on
		what is enabled and may not be contiguous. Thus for user-space
		to establish the full layout these must be used in conjunction
		with all _en attributes to establish which channels are present,
		and the relevant _type attributes to establish the data storage
		format.

What:		/sys/.../iio:deviceX/in_activity_still_input
What:		/sys/.../iio:deviceX/in_activity_walking_input
What:		/sys/.../iio:deviceX/in_activity_jogging_input
What:		/sys/.../iio:deviceX/in_activity_running_input
KernelVersion:	3.19
Contact:	linux-iio@vger.kernel.org
Description:
		This attribute is used to read the confidence for an activity
		expressed in units as percentage.

What:		/sys/.../iio:deviceX/in_anglvel_z_quadrature_correction_raw
KernelVersion:	2.6.38
Contact:	linux-iio@vger.kernel.org
Description:
		This attribute is used to read the amount of quadrature error
		present in the device at a given time.

What:		/sys/.../iio:deviceX/in_accelX_power_mode
KernelVersion:	3.11
Contact:	linux-iio@vger.kernel.org
Description:
		Specifies the chip power mode.
		low_noise: reduce noise level from ADC,
		low_power: enable low current consumption.
		For a list of available output power modes read
		in_accel_power_mode_available.

What:		/sys/.../iio:deviceX/in_energy_input
What:		/sys/.../iio:deviceX/in_energy_raw
KernelVersion:	4.0
Contact:	linux-iio@vger.kernel.org
Description:
		This attribute is used to read the energy value reported by the
		device (e.g.: human activity sensors report energy burnt by the
		user). Units after application of scale are Joules.

What:		/sys/.../iio:deviceX/in_distance_input
What:		/sys/.../iio:deviceX/in_distance_raw
KernelVersion:	4.0
Contact:	linux-iio@vger.kernel.org
Description:
		This attribute is used to read the distance covered by the user
		since the last reboot while activated. Units after application
		of scale are meters.

What:		/sys/bus/iio/devices/iio:deviceX/store_eeprom
KernelVersion:	3.4.0
Contact:	linux-iio@vger.kernel.org
Description:
		Writing '1' stores the current device configuration into
		on-chip EEPROM. After power-up or chip reset the device will
		automatically load the saved configuration.

What:		/sys/.../iio:deviceX/in_proximity_raw
What:		/sys/.../iio:deviceX/in_proximity_input
What:		/sys/.../iio:deviceX/in_proximityY_raw
KernelVersion:	3.4
Contact:	linux-iio@vger.kernel.org
Description:
		Proximity measurement indicating that some
		object is near the sensor, usually be observing
		reflectivity of infrared or ultrasound emitted.
		Often these sensors are unit less and as such conversion
		to SI units is not possible. Higher proximity measurements
		indicate closer objects, and vice versa.

What:		/sys/.../iio:deviceX/in_illuminance_input
What:		/sys/.../iio:deviceX/in_illuminance_raw
What:		/sys/.../iio:deviceX/in_illuminanceY_input
What:		/sys/.../iio:deviceX/in_illuminanceY_raw
What:		/sys/.../iio:deviceX/in_illuminanceY_mean_raw
What:		/sys/.../iio:deviceX/in_illuminance_ir_raw
What:		/sys/.../iio:deviceX/in_illuminance_clear_raw
KernelVersion:	3.4
Contact:	linux-iio@vger.kernel.org
Description:
		Illuminance measurement, units after application of scale
		and offset are lux.

What:		/sys/.../iio:deviceX/in_intensityY_raw
What:		/sys/.../iio:deviceX/in_intensityY_ir_raw
What:		/sys/.../iio:deviceX/in_intensityY_both_raw
KernelVersion:	3.4
Contact:	linux-iio@vger.kernel.org
Description:
		Unit-less light intensity. Modifiers both and ir indicate
		that measurements contains visible and infrared light
		components or just infrared light, respectively.

What:		/sys/.../iio:deviceX/in_intensity_red_integration_time
What:		/sys/.../iio:deviceX/in_intensity_green_integration_time
What:		/sys/.../iio:deviceX/in_intensity_blue_integration_time
What:		/sys/.../iio:deviceX/in_intensity_clear_integration_time
What:		/sys/.../iio:deviceX/in_illuminance_integration_time
KernelVersion:	3.12
Contact:	linux-iio@vger.kernel.org
Description:
		This attribute is used to get/set the integration time in
		seconds.

What:		/sys/.../iio:deviceX/in_velocity_sqrt(x^2+y^2+z^2)_integration_time
KernelVersion:	4.0
Contact:	linux-iio@vger.kernel.org
Description:
		Number of seconds in which to compute speed.

What:		/sys/bus/iio/devices/iio:deviceX/in_rot_quaternion_raw
KernelVersion:	3.15
Contact:	linux-iio@vger.kernel.org
Description:
		Raw value of quaternion components using a format
		x y z w. Here x, y, and z component represents the axis about
		which a rotation will occur and w component represents the
		amount of rotation.

What:		/sys/bus/iio/devices/iio:deviceX/in_rot_from_north_magnetic_tilt_comp_raw
What:		/sys/bus/iio/devices/iio:deviceX/in_rot_from_north_true_tilt_comp_raw
What:		/sys/bus/iio/devices/iio:deviceX/in_rot_from_north_magnetic_raw
What:		/sys/bus/iio/devices/iio:deviceX/in_rot_from_north_true_raw
KernelVersion:	3.15
Contact:	linux-iio@vger.kernel.org
Description:
		Raw value of rotation from true/magnetic north measured with
		or without compensation from tilt sensors.

What:		/sys/bus/iio/devices/iio:deviceX/in_currentX_raw
What:		/sys/bus/iio/devices/iio:deviceX/in_currentX_i_raw
What:		/sys/bus/iio/devices/iio:deviceX/in_currentX_q_raw
KernelVersion:	3.18
Contact:	linux-iio@vger.kernel.org
Description:
		Raw current measurement from channel X. Units are in milliamps
		after application of scale and offset. If no offset or scale is
		present, output should be considered as processed with the
		unit in milliamps.

<<<<<<< HEAD
		Channels with a 'i' and 'q' modifiers always exists in pairs and both
=======
		Channels with 'i' and 'q' modifiers always exist in pairs and both
>>>>>>> 5c4698ac
		channels refer to the same signal. The 'i' channel contains the in-phase
		component of the signal while the 'q' channel contains the quadrature
		component.

What:		/sys/.../iio:deviceX/in_energy_en
What:		/sys/.../iio:deviceX/in_distance_en
What:		/sys/.../iio:deviceX/in_velocity_sqrt(x^2+y^2+z^2)_en
What:		/sys/.../iio:deviceX/in_steps_en
KernelVersion:	3.19
Contact:	linux-iio@vger.kernel.org
Description:
		Activates a device feature that runs in firmware/hardware.
		E.g. for steps: the pedometer saves power while not used;
		when activated, it will count the steps taken by the user in
		firmware and export them through in_steps_input.

What:		/sys/.../iio:deviceX/in_steps_input
KernelVersion:	3.19
Contact:	linux-iio@vger.kernel.org
Description:
		This attribute is used to read the number of steps taken by the user
		since the last reboot while activated.

What:		/sys/.../iio:deviceX/in_velocity_sqrt(x^2+y^2+z^2)_input
What:		/sys/.../iio:deviceX/in_velocity_sqrt(x^2+y^2+z^2)_raw
KernelVersion:	3.19
Contact:	linux-iio@vger.kernel.org
Description:
		This attribute is used to read the current speed value of the
		user (which is the norm or magnitude of the velocity vector).
		Units after application of scale are m/s.

What:		/sys/.../iio:deviceX/in_steps_debounce_count
KernelVersion:	4.0
Contact:	linux-iio@vger.kernel.org
Description:
		Specifies the number of steps that must occur within
		in_steps_filter_debounce_time for the pedometer to decide the
		consumer is making steps.

What:		/sys/.../iio:deviceX/in_steps_debounce_time
KernelVersion:	4.0
Contact:	linux-iio@vger.kernel.org
Description:
		Specifies number of seconds in which we compute the steps
		that occur in order to decide if the consumer is making steps.

What:		/sys/bus/iio/devices/iio:deviceX/buffer/watermark
KernelVersion:	4.2
Contact:	linux-iio@vger.kernel.org
Description:
		A single positive integer specifying the maximum number of scan
		elements to wait for.
		Poll will block until the watermark is reached.
		Blocking read will wait until the minimum between the requested
		read amount or the low water mark is available.
		Non-blocking read will retrieve the available samples from the
		buffer even if there are less samples then watermark level. This
		allows the application to block on poll with a timeout and read
		the available samples after the timeout expires and thus have a
		maximum delay guarantee.

What:		/sys/bus/iio/devices/iio:deviceX/buffer/hwfifo_enabled
KernelVersion: 4.2
Contact:	linux-iio@vger.kernel.org
Description:
		A read-only boolean value that indicates if the hardware fifo is
		currently enabled or disabled. If the device does not have a
		hardware fifo this entry is not present.
		The hardware fifo is enabled when the buffer is enabled if the
		current hardware fifo watermark level is set and other current
		device settings allows it (e.g. if a trigger is set that samples
		data differently that the hardware fifo does then hardware fifo
		will not enabled).
		If the hardware fifo is enabled and the level of the hardware
		fifo reaches the hardware fifo watermark level the device will
		flush its hardware fifo to the device buffer. Doing a non
		blocking read on the device when no samples are present in the
		device buffer will also force a flush.
		When the hardware fifo is enabled there is no need to use a
		trigger to use buffer mode since the watermark settings
		guarantees that the hardware fifo is flushed to the device
		buffer.

What:		/sys/bus/iio/devices/iio:deviceX/buffer/hwfifo_watermark
KernelVersion: 4.2
Contact:	linux-iio@vger.kernel.org
Description:
		Read-only entry that contains a single integer specifying the
		current watermark level for the hardware fifo. If the device
		does not have a hardware fifo this entry is not present.
		The watermark level for the hardware fifo is set by the driver
		based on the value set by the user in buffer/watermark but
		taking into account hardware limitations (e.g. most hardware
		buffers are limited to 32-64 samples, some hardware buffers
		watermarks are fixed or have minimum levels).  A value of 0
		means that the hardware watermark is unset.

What:		/sys/bus/iio/devices/iio:deviceX/buffer/hwfifo_watermark_min
KernelVersion: 4.2
Contact:       linux-iio@vger.kernel.org
Description:
		A single positive integer specifying the minimum watermark level
		for the hardware fifo of this device. If the device does not
		have a hardware fifo this entry is not present.
		If the user sets buffer/watermark to a value less than this one,
		then the hardware watermark will remain unset.

What:	       /sys/bus/iio/devices/iio:deviceX/buffer/hwfifo_watermark_max
KernelVersion: 4.2
Contact:       linux-iio@vger.kernel.org
Description:
		A single positive integer specifying the maximum watermark level
		for the hardware fifo of this device. If the device does not
		have a hardware fifo this entry is not present.
		If the user sets buffer/watermark to a value greater than this
		one, then the hardware watermark will be capped at this value.

What:	       /sys/bus/iio/devices/iio:deviceX/buffer/hwfifo_watermark_available
KernelVersion: 4.2
Contact:       linux-iio@vger.kernel.org
Description:
		A list of positive integers specifying the available watermark
		levels for the hardware fifo. This entry is optional and if it
		is not present it means that all the values between
		hwfifo_watermark_min and hwfifo_watermark_max are supported.
		If the user sets buffer/watermark to a value greater than
		hwfifo_watermak_min but not equal to any of the values in this
		list, the driver will chose an appropriate value for the
		hardware fifo watermark level.

What:		/sys/bus/iio/devices/iio:deviceX/in_temp_calibemissivity
What:		/sys/bus/iio/devices/iio:deviceX/in_tempX_calibemissivity
What:		/sys/bus/iio/devices/iio:deviceX/in_temp_object_calibemissivity
What:		/sys/bus/iio/devices/iio:deviceX/in_tempX_object_calibemissivity
KernelVersion:	4.1
Contact:	linux-iio@vger.kernel.org
Description:
		The emissivity ratio of the surface in the field of view of the
		contactless temperature sensor.  Emissivity varies from 0 to 1,
		with 1 being the emissivity of a black body.

What:		/sys/bus/iio/devices/iio:deviceX/in_magn_x_oversampling_ratio
What:		/sys/bus/iio/devices/iio:deviceX/in_magn_y_oversampling_ratio
What:		/sys/bus/iio/devices/iio:deviceX/in_magn_z_oversampling_ratio
KernelVersion:	4.2
Contact:	linux-iio@vger.kernel.org
Description:
		Hardware applied number of measurements for acquiring one
		data point. The HW will do <type>[_name]_oversampling_ratio
		measurements and return the average value as output data. Each
		value resulted from <type>[_name]_oversampling_ratio measurements
		is considered as one sample for <type>[_name]_sampling_frequency.

What:		/sys/bus/iio/devices/iio:deviceX/in_concentration_raw
What:		/sys/bus/iio/devices/iio:deviceX/in_concentrationX_raw
What:		/sys/bus/iio/devices/iio:deviceX/in_concentration_co2_raw
What:		/sys/bus/iio/devices/iio:deviceX/in_concentrationX_co2_raw
What:		/sys/bus/iio/devices/iio:deviceX/in_concentration_voc_raw
What:		/sys/bus/iio/devices/iio:deviceX/in_concentrationX_voc_raw
KernelVersion:	4.3
Contact:	linux-iio@vger.kernel.org
Description:
		Raw (unscaled no offset etc.) percentage reading of a substance.

What:		/sys/bus/iio/devices/iio:deviceX/in_resistance_raw
What:		/sys/bus/iio/devices/iio:deviceX/in_resistanceX_raw
What:		/sys/bus/iio/devices/iio:deviceX/out_resistance_raw
What:		/sys/bus/iio/devices/iio:deviceX/out_resistanceX_raw
KernelVersion:	4.3
Contact:	linux-iio@vger.kernel.org
Description:
		Raw (unscaled no offset etc.) resistance reading that can be processed
		into an ohm value.

What:		/sys/bus/iio/devices/iio:deviceX/heater_enable
KernelVersion:	4.1.0
Contact:	linux-iio@vger.kernel.org
Description:
		'1' (enable) or '0' (disable) specifying the enable
		of heater function. Same reading values apply
		This ABI is especially applicable for humidity sensors
		to heatup the device and get rid of any condensation
		in some humidity environment<|MERGE_RESOLUTION|>--- conflicted
+++ resolved
@@ -83,11 +83,7 @@
 		unique to allow association with event codes. Units after
 		application of scale and offset are millivolts.
 
-<<<<<<< HEAD
-		Channels with a 'i' and 'q' modifiers always exists in pairs and both
-=======
 		Channels with 'i' and 'q' modifiers always exist in pairs and both
->>>>>>> 5c4698ac
 		channels refer to the same signal. The 'i' channel contains the in-phase
 		component of the signal while the 'q' channel contains the quadrature
 		component.
@@ -1310,11 +1306,7 @@
 		present, output should be considered as processed with the
 		unit in milliamps.
 
-<<<<<<< HEAD
-		Channels with a 'i' and 'q' modifiers always exists in pairs and both
-=======
 		Channels with 'i' and 'q' modifiers always exist in pairs and both
->>>>>>> 5c4698ac
 		channels refer to the same signal. The 'i' channel contains the in-phase
 		component of the signal while the 'q' channel contains the quadrature
 		component.
